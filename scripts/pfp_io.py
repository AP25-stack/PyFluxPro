# Python modules
from collections import OrderedDict
import ast
import copy
import csv
import datetime
import logging
import ntpath
import os
import platform
import time
# 3rd party modules
from configobj import ConfigObj
import dateutil
import netCDF4
import numpy
import scipy.stats
import xlrd
import xlwt
import xlsxwriter
from PyQt5 import QtGui, QtWidgets
# PFP modules
import cfg
import constants as c
import meteorologicalfunctions as pfp_mf
import pfp_cfg
import pfp_ck
import pfp_compliance
import pfp_func
import pfp_ts
import pfp_utils

logger = logging.getLogger("pfp_log")

class DataStructure(object):
    def __init__(self):
        self.series = {}
        self.globalattributes = {}
        self.mergeserieslist = []
        self.averageserieslist = []
        self.intermediate = []
        self.returncodes = {"value":0,"message":"OK"}

def copy_datastructure(cf,ds_in):
    '''
    Return a copy of a data structure based on the following rules:
     1) if the netCDF file at the "copy_to" level does not exist
        then copy the existing data structure at the "input" level
        to create a new data structure at the "output" level.
    '''
    # assumptions that need to be checked are:
    #  - the start datetime of the two sets of data are the same
    #  - the end datetime of the L3 data is the same or after the
    #    end datetime of the the L4 data
    #    - if the end datetimes are the same then we are just re-processing something
    #    - if the end datetime for the L3 data is after the end date of the L4 data
    #      then more data has been added to this year and the user wants to gap fill
    #      the new data
    # modificatons to be made:
    #  - check the modification datetime of the L3 and L4 files:
    #     - if the L3 file is newer than the L4 file the disregard the "UseExistingOutFile" setting
    # get the output (L4) file name
    ct_filename = cf['Files']['file_path']+cf['Files']['out_filename']
    # if the L4 file does not exist then create the L4 data structure as a copy
    # of the L3 data structure
    if not os.path.exists(ct_filename):
        ds_out = copy.deepcopy(ds_in)
    # if the L4 file does exist ...
    if os.path.exists(ct_filename):
        # check to see if the user wants to use it
        if pfp_utils.get_keyvaluefromcf(cf,["Options"],"UseExistingOutFile",default="No")!='Yes':
            # if the user doesn't want to use the existing L4 data then create
            # the L4 data structure as a copy of the L3 data structure
            ds_out = copy.deepcopy(ds_in)
        else:
            # the user wants to use the data from an existing L4 file
            # get the netCDF file name at the "input" level
            outfilename = get_outfilenamefromcf(cf)
            # read the netCDF file at the "input" level
            ds_file = nc_read_series(outfilename)
            dt_file = ds_file.series['DateTime']['Data']
            sd_file = str(dt_file[0])
            ed_file = str(dt_file[-1])
            # create a copy of the data
            ds_out = copy.deepcopy(ds_in)
            dt_out = ds_out.series['DateTime']['Data']
            ts = ds_out.globalattributes['time_step']
            # get the start and end indices based on the start and end dates
            si = pfp_utils.GetDateIndex(dt_out,sd_file,ts=ts,default=0,match='exact')
            ei = pfp_utils.GetDateIndex(dt_out,ed_file,ts=ts,default=-1,match='exact')
            # now replace parts of ds_out with the data read from file
            for ThisOne in list(ds_file.series.keys()):
                # check to see if the L4 series exists in the L3 data
                if ThisOne in list(ds_out.series.keys()):
                    # ds_out is the copy of the L3 data, now fill it with the L4 data read from file
                    ds_out.series[ThisOne]['Data'][si:ei+1] = ds_file.series[ThisOne]['Data']
                    ds_out.series[ThisOne]['Flag'][si:ei+1] = ds_file.series[ThisOne]['Flag']
                else:
                    # if it doesn't, create the series and put the data into it
                    ds_out.series[ThisOne] = {}
                    ds_out.series[ThisOne] = ds_file.series[ThisOne].copy()
                    # check to see if we have to append data to make the copy of the L4 data now
                    # in the L3 data structure the same length as the existing L3 data
                    nRecs_file = int(ds_file.globalattributes['nc_nrecs'])
                    nRecs_out = int(ds_out.globalattributes['nc_nrecs'])
                    if nRecs_file < nRecs_out:
                        # there is more data at L3 than at L4
                        # append missing data to make the series the same length
                        nRecs_append = nRecs_out - nRecs_file
                        data = numpy.array([c.missing_value]*nRecs_append,dtype=numpy.float64)
                        flag = numpy.ones(nRecs_append,dtype=numpy.int32)
                        ds_out.series[ThisOne]['Data'] = numpy.concatenate((ds_out.series[ThisOne]['Data'],data))
                        ds_out.series[ThisOne]['Flag'] = numpy.concatenate((ds_out.series[ThisOne]['Flag'],flag))
                    elif nRecs_file > nRecs_out:
                        # tell the user something is wrong
                        logger.error('copy_datastructure: L3 file contains less data than L4 file')
                        # return an empty dictionary
                        ds_out = {}
                    else:
                        # nRecs_file and nRecs_out are equal so we do not need to do anything
                        pass
    return ds_out

def csv_read_parse_cf(cf):
    info = {"cf_ok":False}
    if "DateTime" not in cf["Variables"]:
        msg = "No [[DateTime]] section in control file ..."
        logger.error(msg)
        return info
    if "Function" not in cf["Variables"]["DateTime"]:
        msg = "No [[[Function]]] section in [[DateTime]] section ..."
        logger.error(msg)
        return info
    # get the filename, return if missing or doesn't exist
    csv_filename = get_infilenamefromcf(cf)
    if len(csv_filename)==0:
        msg = ' in_filename not found in control file'
        logger.error(msg)
        return info
    if not os.path.exists(csv_filename):
        msg = ' Input file '+csv_filename+' specified in control file not found'
        logger.error(msg)
        return info
    else:
        info["csv_filename"] = csv_filename

    # get the header row, first data row and units row
    opt = pfp_utils.get_keyvaluefromcf(cf,["Files"],"in_firstdatarow",default=2)
    info["first_data_row"] = int(opt)
    info["skip_header"] = info["first_data_row"]-1
    opt = pfp_utils.get_keyvaluefromcf(cf,["Files"],"in_headerrow",default=1)
    info["header_row"] = int(opt)
    opt = pfp_utils.get_keyvaluefromcf(cf,["Files"],"in_unitsrow",default=-1)
    info["units_row"] = int(opt)
    # set the delimiters
    info["delimiters"] = [",", "\t"]

    # sniff the file to find out the dialect and the delimiter
    csv_file = open(info["csv_filename"],'r')
    # skip to the header row
    for i in range(0, info["first_data_row"]):
        line = csv_file.readline().strip()
        if i == info["header_row"]-1 or i == info["units_row"]-1:
            # sniff the CSV dialect
            info["dialect"] = csv.Sniffer().sniff(line, info["delimiters"])
        if i == info["header_row"]-1:
            info["header_line"] = line
            # header line from comma separated string to list
            info["header_list"] = info["header_line"].split(info["dialect"].delimiter)
        if i == info["units_row"]-1:
            info["units_line"] = line
            # units line from comma separated string to list
            info["units_list"] = info["units_line"].split(info["dialect"].delimiter)
    csv_file.close()
    # get a list of series to be read from CSV file and check
    # to make sure the requested variables are in the csv file,
    # dump them if they aren't
    csv_varnames = {}
    for item in list(cf["Variables"].keys()):
        if "csv" in list(cf["Variables"][item].keys()):
            opt = pfp_utils.get_keyvaluefromcf(cf, ["Variables", item, "csv"], "name", default="")
            if opt in info["header_line"]:
                csv_varnames[item] = str(opt)
            else:
                msg = "  "+str(opt)+" not found in CSV file, skipping ..."
                logger.error(msg)
                continue
        elif "xl" in list(cf["Variables"][item].keys()):
            opt = pfp_utils.get_keyvaluefromcf(cf, ["Variables", item, "xl"], "name", default="")
            if opt in info["header_line"]:
                csv_varnames[item] = str(opt)
            else:
                msg = "  "+str(opt)+" not found in CSV file, skipping ..."
                logger.error(msg)
                continue
        elif "Function" not in list(cf["Variables"][item].keys()):
            msg = " No csv or Function section in control file for "+item
            logger.info(msg)
            continue
    info["csv_varnames"] = csv_varnames
    info["var_list"] = list(csv_varnames.keys())
    info["csv_list"] = [csv_varnames[x] for x in info["var_list"]]
    info["col_list"] = [info["header_list"].index(item) for item in info["csv_list"]]

    # define the missing values and the value with which to fill them
    info["missing_values"] = "NA,N/A,NAN,NaN,nan,#NAME?,#VALUE!,#DIV/0!,#REF!,Infinity,-Infinity"
    info["filling_values"] = c.missing_value
    info["deletechars"] = set("""~!@#$%^&=+~\|]}[{';: ?.>,<""")

    info["cf_ok"] = True

    return info

def csv_read_series(cf):
    """
    Purpose:
     Reads a CSV file and returns the data in a data structure.
    Usage:
     ds = csv_read_series(cf)
     where cf is a control file
           ds is a data structure
    Author: PRI
    Date: September 2015
    Mods: February 2018 (PRI) - rewrite
    """
    # get a data structure
    ds = DataStructure()
    # add the global atributes
    for gattr in list(cf['Global'].keys()):
        ds.globalattributes[gattr] = cf['Global'][gattr]
    # parse the control file
    info = csv_read_parse_cf(cf)
    # return with an empty data structure if parsing failed
    if not info["cf_ok"]:
        return ds
    # read the csv file using numpy's genfromtxt
    file_name = os.path.split(info["csv_filename"])
    msg = " Reading " + file_name[1]
    logger.info(msg)
    # read the CSV file
    data_array = numpy.genfromtxt(info["csv_filename"], delimiter=info["dialect"].delimiter,
                                  skip_header=info["skip_header"], names=info["header_line"],
                                  usecols=info["col_list"], missing_values=info["missing_values"],
                                  filling_values=info["filling_values"], deletechars=info["deletechars"],
                                  usemask=True, dtype=None)
    # get the variables and put them into the data structure
    # we'll deal with DateTime separately
    for item in ["DateTime"]:
        if item in info["var_list"]:
            info["var_list"].remove(item)
    # put the data into the data structure
    for label in info["var_list"]:
        csv_label = info["csv_varnames"][label]
        variable = {"Label":label}
        # make the flag
        flag = numpy.zeros(len(data_array[csv_label]), dtype=numpy.int32)
        # get the data
        try:
            data = numpy.array(data_array[info["csv_varnames"][label]], dtype=numpy.float64)
            idx = numpy.where(numpy.isfinite(data) == False)[0]
            data[idx] = numpy.float64(c.missing_value)
            flag[idx] = numpy.int32(1)
        except ValueError:
            data = data_array[info["csv_varnames"][label]]
        # set flag of missing data to 1
        missing = numpy.full_like(data, c.missing_value)
        idx = numpy.where(data == missing)[0]
        flag[idx] = numpy.int32(1)
        variable["Data"] = data
        variable["Flag"] = flag
        # make the attribute dictionary ...
        variable["Attr"] = {}
        for attr in list(cf["Variables"][label]["Attr"].keys()):
            variable["Attr"][attr] = cf["Variables"][label]["Attr"][attr]
        pfp_utils.CreateVariable(ds, variable)
    ## call the function given in the control file to convert the date/time string to a datetime object
    ## NOTE: the function being called needs to deal with missing date values and empty lines
    #function_string = cf["Variables"]["DateTime"]["Function"]["func"]
    #function_name = function_string.split("(")[0]
    #function_args = function_string.split("(")[1].replace(")","").split(",")
    #result = getattr(pfp_func,function_name)(ds, *function_args)
    # set some global attributes
    ds.globalattributes['featureType'] = 'timeseries'
    ds.globalattributes['csv_filename'] = info["csv_filename"]
    ds.globalattributes['xl_datemode'] = str(0)
    s = os.stat(info["csv_filename"])
    t = time.localtime(s.st_mtime)
    ds.globalattributes['csv_moddatetime'] = str(datetime.datetime(t[0],t[1],t[2],t[3],t[4],t[5]))
    ds.returncodes = {"value":0,"message":"OK"}
    return ds

def nc_2xls(ncfilename,outputlist=None):
    # read the netCDF file
    ds = nc_read_series(ncfilename,checktimestep=False)
    nRecs = int(ds.globalattributes["nc_nrecs"])
    nCols = len(list(ds.series.keys()))
    if outputlist!=None: nCols = len(outputlist)
    # xlwt seems to only handle 225 columns
    if nRecs<65535 and nCols<220:
        # write the variables to the Excel 97/2003 file
        xlfilename= ncfilename.replace('.nc','.xls')
        xl_write_series(ds,xlfilename,outputlist=outputlist)
    else:
        # write the variables to the Excel 2010 file
        xlsxfilename= ncfilename.replace('.nc','.xlsx')
        xlsx_write_series(ds,xlsxfilename,outputlist=outputlist)

def read_eddypro_full(csvname):
    ds = DataStructure()
    csvfile = open(csvname,'r')
    csvreader = csv.reader(csvfile)
    n = 0
    adatetime = []
    us_data_list = []
    us_flag_list = []
    Fh_data_list = []
    Fh_flag_list = []
    Fe_data_list = []
    Fe_flag_list = []
    Fc_data_list = []
    Fc_flag_list = []
    for row in csvreader:
        if n==0:
            #header=row
            pass
        elif n==1:
            varlist=row
            us_data_col = varlist.index('u*')
            us_flag_col = varlist.index('qc_Tau')
            Fh_data_col = varlist.index('H')
            Fh_flag_col = varlist.index('qc_H')
            Fe_data_col = varlist.index('LE')
            Fe_flag_col = varlist.index('qc_LE')
            Fc_data_col = varlist.index('co2_flux')
            Fc_flag_col = varlist.index('qc_co2_flux')
        elif n==2:
            #unitlist=row
            pass
        else:
            adatetime.append(datetime.datetime.strptime(row[1]+' '+row[2],'%Y-%m-%d %H:%M'))
            us_data_list.append(float(row[us_data_col]))
            us_flag_list.append(float(row[us_flag_col]))
            Fh_data_list.append(float(row[Fh_data_col]))
            Fh_flag_list.append(float(row[Fh_flag_col]))
            Fe_data_list.append(float(row[Fe_data_col]))
            Fe_flag_list.append(float(row[Fe_flag_col]))
            Fc_data_list.append(float(row[Fc_data_col]))
            Fc_flag_list.append(float(row[Fc_flag_col]))
        n = n + 1
    nRecs = len(adatetime)
    ds.globalattributes["nc_nrecs"] = nRecs
    ds.series['DateTime'] = {}
    ds.series['DateTime']['Data'] = adatetime
    pfp_utils.round_datetime(ds,mode="nearest_timestep")
    pfp_utils.get_ymdhmsfromdatetime(ds)

    variable = {"Label":"ustar"}
    variable["Data"] = numpy.array(us_data_list,dtype=numpy.float64)
    variable["Flag"] = numpy.array(us_flag_list,dtype=numpy.int32)
    variable["Attr"] = pfp_utils.MakeAttributeDictionary()
    pfp_utils.CreateVariable(ds, variable)
    variable = {"Label":"Fh"}
    variable["Data"] = numpy.array(Fh_data_list,dtype=numpy.float64)
    variable["Flag"] = numpy.array(Fh_flag_list,dtype=numpy.int32)
    variable["Attr"] = pfp_utils.MakeAttributeDictionary()
    pfp_utils.CreateVariable(ds, variable)
    variable = {"Label":"Fe"}
    variable["Data"] = numpy.array(Fe_data_list,dtype=numpy.float64)
    variable["Flag"] = numpy.array(Fe_flag_list,dtype=numpy.int32)
    variable["Attr"] = pfp_utils.MakeAttributeDictionary()
    pfp_utils.CreateVariable(ds, variable)
    variable = {"Label":"Fco2"}
    variable["Data"] = numpy.array(Fc_data_list,dtype=numpy.float64)
    variable["Flag"] = numpy.array(Fc_flag_list,dtype=numpy.int32)
    variable["Attr"] = pfp_utils.MakeAttributeDictionary()
    pfp_utils.CreateVariable(ds, variable)

    return ds

def write_csv_reddyproc(cf):
    # this needs to be re-written!
    # get the file names
    file_path = cf["Files"]["file_path"]
    nc_name = cf["Files"]["in_filename"]
    ncFileName = os.path.join(file_path, nc_name)
    if not os.path.exists(ncFileName):
        msg = " netCDF file "+ncFileName+" not found"
        logger.warning(msg)
        return
    csv_name = cf["Files"]["out_filename"]
    csvFileName = os.path.join(file_path, csv_name)
    file_name = os.path.split(csvFileName)
    if not os.path.exists(file_name[0]):
        os.makedirs(file_name[0])
    # open the csv file
    csvfile = open(csvFileName,'w')
    writer = csv.writer(csvfile,dialect='excel-tab')
    # read the netCDF file
    ds = nc_read_series(ncFileName)
    # get the datetime series
    dt = ds.series["DateTime"]["Data"]
    ts = int(ds.globalattributes["time_step"])
    # get the start and end indices for whole days
    start_date = dt[0]
    end_date = dt[-1]
    #si = pfp_utils.GetDateIndex(dt,str(start_date),ts=ts,default=0,match='startnextday')
    #ei = pfp_utils.GetDateIndex(dt,str(end_date),ts=ts,default=len(dt)-1,match='endpreviousday')
    si = pfp_utils.GetDateIndex(dt,str(start_date),ts=ts,default=0)
    ei = pfp_utils.GetDateIndex(dt,str(end_date),ts=ts,default=len(dt)-1)
    # get the date and time data
    Year = numpy.array([d.year for d in dt])
    Ddd = numpy.array([d.timetuple().tm_yday + d.hour/float(24) + d.minute/float(1440) for d in dt])
    Hhh = numpy.array([d.hour + d.minute/float(60) for d in dt])
    # get the data
    data = OrderedDict()
    for label in list(cf["Variables"].keys()):
        data[label] = {"name": cf["Variables"][label]["name"],
                       "format": cf["Variables"][label]["format"]}
    series_list = list(data.keys())
    for series in series_list:
        ncname = data[series]["name"]
        if ncname not in list(ds.series.keys()):
            msg = "Series " + ncname + " not in netCDF file, skipping ..."
            logger.error(msg)
            series_list.remove(series)
            continue
        d, f, a = pfp_utils.GetSeries(ds, ncname, si=si, ei=ei)
        data[series]["Data"] = d
        data[series]["Flag"] = f
        data[series]["Attr"] = a
        fmt = data[series]["format"]
        if "." in fmt:
            numdec = len(fmt) - (fmt.index(".") + 1)
            strfmt = "{0:."+str(numdec)+"f}"
        else:
            strfmt = "{0:d}"
        data[series]["fmt"] = strfmt
    # adjust units as required
    # this could be done better, pete!
    for series in series_list:
        if series=="NEE":
            if data[series]["Attr"]["units"] in ["mg/m^2/s","mgCO2/m2/s"]:
                data[series]["Data"] = pfp_mf.Fco2_umolpm2psfrommgCO2pm2ps(data[series]["Data"])
                data[series]["Attr"]["units"] = "umolm-2s-1"
            elif data[series]["Attr"]["units"]=='umol/m^2/s':
                data[series]["Attr"]["units"] = "umolm-2s-1"
            else:
                msg = " REddyProc output: unrecognised units for "+series+", returning ..."
                logger.error(msg)
                return 0
        if series=="LE" or series=="H" or series=="Rg":
            data[series]["Attr"]["units"] = "Wm-2"
        if series=="Tair" or series=="Tsoil":
            data[series]["Attr"]["units"] = "degC"
        if series=="rH" and data[series]["Attr"]["units"] in ["fraction","frac"]:
            idx = numpy.where(data[series]["Data"]!=c.missing_value)[0]
            data[series]["Data"][idx] = float(100)*data[series]["Data"][idx]
            data[series]["Attr"]["units"] = "percent"
        if series=="VPD" and data[series]["Attr"]["units"]=="kPa":
            idx = numpy.where(data[series]["Data"]!=c.missing_value)[0]
            data[series]["Data"][idx] = float(10)*data[series]["Data"][idx]
            data[series]["Attr"]["units"] = "hPa"
        if series=="Ustar":
            if data[series]["Attr"]["units"]=="m/s":
                data[series]["Attr"]["units"] = "ms-1"
    # write the variable names to the csv file
    row_list = ['Year','DoY','Hour']
    for item in series_list:
        row_list.append(item)
    writer.writerow(row_list)
    # write the units line to the csv file
    units_list = ["-","-","-"]
    for item in series_list:
        units_list.append(data[item]["Attr"]["units"])
    writer.writerow(units_list)
    # now write the data
    for i in range(len(Year)):
        data_list = ['%d'%(Year[i]),'%d'%(int(Ddd[i])),'%.1f'%(Hhh[i])]
        for series in series_list:
            strfmt = data[series]["fmt"]
            if "d" in strfmt:
                data_list.append(strfmt.format(int(round(data[series]["Data"][i]))))
            else:
                data_list.append(strfmt.format(data[series]["Data"][i]))
        writer.writerow(data_list)
    # close the csv file
    csvfile.close()
    return 1

def smap_datetodatadictionary(ds,data_dict,nperday,ndays,si,ei):
    ldt = ds.series["DateTime"]["Data"][si:ei+1]
    # do the months
    month_1d,f,a = pfp_utils.GetSeries(ds,"Month",si=si,ei=ei)
    data_dict["Mo"] = {}
    data_dict["Mo"]["data"] = numpy.reshape(month_1d,[ndays,nperday])[:,0]
    data_dict["Mo"]["fmt"] = "0"
    # do the days
    data_dict["Day"] = {}
    day_1d,f,a = pfp_utils.GetSeries(ds,"Day",si=si,ei=ei)
    data_dict["Day"]["data"] = numpy.reshape(day_1d,[ndays,nperday])[:,0]
    data_dict["Day"]["fmt"] = "0"
    # day of the year
    data_dict["DOY"] = {}
    doy_1d = numpy.array([item.timetuple().tm_yday for item in ldt])
    data_dict["DOY"]["data"] = numpy.reshape(doy_1d,[ndays,nperday])[:,0]
    data_dict["DOY"]["fmt"] = "0"

def smap_docarbonfluxes(cf,ds,smap_label,si,ei):
    ncname = cf["Variables"][smap_label]["name"]
    data,flag,attr = pfp_utils.GetSeriesasMA(ds,ncname,si=si,ei=ei)
    data = data*12.01*1800/1E6
    data = numpy.ma.filled(data,float(-9999))
    return data,flag

def smap_donetshortwave(ds,smap_label,si,ei):
    ts = int(ds.globalattributes["time_step"])
    # do the net shortwave radiation
    Fsd,Fsd_flag,a = pfp_utils.GetSeriesasMA(ds,"Fsd",si=si,ei=ei)
    Fsu,Fsu_flag,a = pfp_utils.GetSeriesasMA(ds,"Fsu",si=si,ei=ei)
    # get the net shortwave radiation and convert to MJ/m2/day at the same time
    Fnsw = ((Fsd - Fsu)*ts*60)/1E6
    # now get the QC flag
    Fnsw_flag = Fsd_flag+Fsu_flag
    Fnsw = numpy.ma.filled(Fnsw,float(-9999))
    return Fnsw,Fnsw_flag

def smap_dopressure(ds,smap_label,si,ei):
    ps,ps_flag,attr = pfp_utils.GetSeriesasMA(ds,"ps",si=si,ei=ei)
    ps = ps/float(1000)
    ps = numpy.ma.filled(ps,float(-9999))
    return ps,ps_flag

def smap_doshortwave(ds,smap_label,si,ei):
    ts = int(ds.globalattributes["time_step"])
    Fsd,Fsd_flag,a = pfp_utils.GetSeriesasMA(ds,"Fsd",si=si,ei=ei)
    Fsd = (Fsd*ts*60)/1E6
    Fsd = numpy.ma.filled(Fsd,float(-9999))
    return Fsd,Fsd_flag

def smap_parseformat(fmt):
    if "." in fmt:
        numdec = len(fmt) - (fmt.index(".") + 1)
        strfmt = "{0:."+str(numdec)+"f}"
    else:
        strfmt = "{0:d}"
    return strfmt

def smap_qclabel(smap_label):
    if "_f" in smap_label:
        smap_qc_label=smap_label.replace("_f","_qc")
    else:
        smap_qc_label=smap_label+"_qc"
    return smap_qc_label

def smap_updatedatadictionary(cfvars,data_dict,data,flag,smap_label,nperday,ndays):
    data_dict[smap_label] = {}
    if cfvars[smap_label]["daily"].lower()=="sum":
        data_dict[smap_label]["data"] = numpy.ma.sum(numpy.ma.reshape(data,[ndays,nperday]),axis=1)
    elif cfvars[smap_label]["daily"].lower()=="average":
        data_dict[smap_label]["data"] = numpy.ma.average(numpy.ma.reshape(data,[ndays,nperday]),axis=1)
    elif cfvars[smap_label]["daily"].lower()=="skip":
        data_dict[smap_label]["data"] = numpy.reshape(data,[ndays,nperday])[:,0]
    else:
        msg = "smap_updatedatadictionary: unrecognised option for daily ("+str(cfvars[smap_label]["daily"])+")"
        logger.warning(msg)
    data_dict[smap_label]["fmt"] = cfvars[smap_label]["format"]
    if cfvars[smap_label]["genqc"]=="True":
        smap_qc_label = smap_qclabel(smap_label)
        data_dict[smap_qc_label] = {}
        index_0 = numpy.where(flag==0)[0]
        index_not0 = numpy.where(flag>0)[0]
        flag[index_0] = numpy.int32(1)
        flag[index_not0] = numpy.int32(0)
        data_dict[smap_qc_label]["data"] = numpy.ma.sum(numpy.ma.reshape(flag,[ndays,nperday]),axis=1)/float(nperday)
        data_dict[smap_qc_label]["fmt"] = "0.00"

def smap_write_csv(cf):
    cfvars = cf["Variables"]
    smap_list = list(cfvars.keys())
    ncFileName = get_infilenamefromcf(cf)
    csvFileName_base = get_outfilenamefromcf(cf)
    # read the netCDF file
    ds = nc_read_series(ncFileName)
    ts = int(ds.globalattributes["time_step"])
    nRecs = int(ds.globalattributes["nc_nrecs"])
    nperhr = int(float(60)/ts+0.5)
    nperday = int(float(24)*nperhr+0.5)
    dt = ds.series["DateTime"]["Data"]
    # get a list of years in the data file
    year_list = list(range(dt[0].year,dt[-1].year+1))
    years = numpy.array([item.year for item in dt])
    # loop over years in the data file
    data_dict = OrderedDict()
    for year in year_list:
        csvFileName = csvFileName_base+"_"+str(year)+"_SMAP.csv"
        # open the csv file
        csvfile = open(csvFileName,'w')
        # write the header lines
        writer = smap_writeheaders(cf,csvfile)
        # get the start and end datetime
        year_index = numpy.where(years==year)[0]
        # add the last record from this year
        year_index = numpy.append(year_index,year_index[-1]+1)
        sdate = dt[max([0,year_index[0]])]
        edate = dt[min([year_index[-1],nRecs-1])]
        si = pfp_utils.GetDateIndex(dt,str(sdate),ts=ts,default=0,match="startnextday")
        ei = pfp_utils.GetDateIndex(dt,str(edate),ts=ts,default=nRecs-1,match="endpreviousday")
        data_dict["DateTime"] = dt[si:ei+1]
        logger.info(" Writing "+str(data_dict["DateTime"][0])+" to "+ str(data_dict["DateTime"][-1]))
        ndays = len(data_dict["DateTime"])//nperday
        # put the month, day and DOY into the data dictionary
        smap_datetodatadictionary(ds,data_dict,nperday,ndays,si,ei)
        # first column in SMAP csv file will be the SMAP ID number
        smap_id = numpy.array([cf["General"]["SMAP_ID"]]*ndays)
        # loop over the data required, massage units if necessary and put the data into a dictionary for later use
        smap_list = ["Rn_f","Rs_f","PAR_f","Ta","VPD","Ts_f","PREC","SWC","NEE","GPP","Reco","PRESS","SNOWD"]
        for smap_label in smap_list:
            if smap_label in ["Mo","Day","DOY"]: continue
            if smap_label=="Rn_f":
                data,flag = smap_donetshortwave(ds,smap_label,si,ei)
            elif smap_label=="Rs_f":
                data,flag = smap_doshortwave(ds,smap_label,si,ei)
            elif smap_label=="PAR_f" or smap_label=="SNOWD":
                data = numpy.array([-9999]*len(data_dict["DateTime"]))
                flag = numpy.array([1]*len(data_dict["DateTime"]))
                cfvars[smap_label]["daily"] = "skip"
            elif smap_label=="PRESS":
                data,flag = smap_dopressure(ds,smap_label,si,ei)
            elif smap_label in ["GPP","NEE","Reco"]:
                data,flag = smap_docarbonfluxes(cf,ds,smap_label,si,ei)
            else:
                data,flag,attr = pfp_utils.GetSeries(ds,cfvars[smap_label]["name"],si=si,ei=ei)
            smap_updatedatadictionary(cfvars,data_dict,data,flag,smap_label,nperday,ndays)
        # now loop over the days and write the data out
        for i in range(ndays):
            data_list = []
            data_list.append(smap_id[i])
            for smap_label in list(data_dict.keys()):
                if smap_label=="DateTime": continue
                strfmt = smap_parseformat(data_dict[smap_label]["fmt"])
                if "d" in strfmt:
                    data_list.append(strfmt.format(int(round(data_dict[smap_label]["data"][i]))))
                else:
                    data_list.append(strfmt.format(data_dict[smap_label]["data"][i]))
            writer.writerow(data_list)
        csvfile.close()

def smap_writeheaders(cf,csvfile):
    writer = csv.writer(csvfile)
    # write the header lines to the csv file
    series_list = list(cf["Variables"].keys())
    for item in cf["General"]:
        if item in ["SMAP_ID"]: continue
        writer.writerow([item,str(cf['General'][item])])
    # write the units and variable name header lines to the csv file
    units_list = ["-","-","-","-"]
    row_list = ['ID','Mo','Day','DOY']
    for smap_label in series_list:
        row_list.append(smap_label)
        units_list.append(cf["Variables"][smap_label]["units"])
        if cf["Variables"][smap_label]["genqc"]=="True":
            smap_qc_label = smap_qclabel(smap_label)
            row_list.append(smap_qc_label)
            units_list.append("-")
    writer.writerow(units_list)
    writer.writerow(row_list)
    return writer

def write_csv_ecostress(cf):
    """
    Purpose:
     Write the data structure to an ECOSTRESS CSV file.
    Usage:
    Side effects:
    Author: PRI
    Date: September 2018
    """
    # get the file names
    file_path = pfp_utils.get_keyvaluefromcf(cf, ["Files"], "file_path", default="")
    if not os.path.isdir(file_path):
        msg = " Specified file path "+file_path+" doesn't exist ..."
        logger.error(msg)
        return 0
    in_filename = pfp_utils.get_keyvaluefromcf(cf, ["Files"], "in_filename", default="")
    nc_file_name = os.path.join(file_path, in_filename)
    if not os.path.exists(nc_file_name):
        msg = " Specified input file "+nc_file_name+" not found ..."
        logger.error(msg)
        return 0
    out_filename = pfp_utils.get_keyvaluefromcf(cf, ["Files"], "out_filename", default="")
    if len(out_filename) == 0:
        csv_file_name = nc_file_name.replace(".nc", "_ECOSTRESS.csv")
    else:
        csv_file_name = os.path.join(file_path, out_filename)
    # open the csv file
    csv_file = open(csv_file_name, 'w')
    csv_writer = csv.writer(csv_file)
    # read the netCDF file
    ds = nc_read_series(nc_file_name)
    nRecs = int(ds.globalattributes["nc_nrecs"])
    zeros = numpy.zeros(nRecs,dtype=numpy.int32)
    ones = numpy.ones(nRecs,dtype=numpy.int32)
    ts = int(ds.globalattributes["time_step"])
    ts_delta = datetime.timedelta(minutes=ts)
    # get the datetime series
    dt = ds.series["DateTime"]["Data"]
    # get the data
    data = {}
    labels = cf["Variables"].keys()
    qc_labels = ["LHF", "SHF", "GHF", "GPP", "Ta", "T2", "VPD", "Rn"]
    for label in list(labels):
        ncname = cf["Variables"][label]["name"]
        if ncname not in list(ds.series.keys()):
            # skip variable if name not in the data structure
            msg = " Variable for " + label + " (" + ncname
            msg += ") not found in data structure, skipping ..."
            logger.warning(msg)
            labels.remove(label)
            if label in qc_labels:
                qc_labels.remove(label)
        else:
            data[label] = pfp_utils.GetVariable(ds, ncname)
            fmt = cf["Variables"][label]["format"]
            if "E" in fmt or "e" in fmt:
                numdec = (fmt.index("E")) - (fmt.index(".")) - 1
                strfmt = "{:."+str(numdec)+"e}"
            elif "." in fmt:
                numdec = len(fmt) - (fmt.index(".") + 1)
                strfmt = "{0:."+str(numdec)+"f}"
            else:
                strfmt = "{0:d}"
            data[label]["Attr"]["fmt"] = strfmt
    # adjust units as required
    # GPP
    data["GPP"]["Data"] = pfp_mf.Fco2_gCpm2psfromumolpm2ps(data["GPP"]["Data"])
    data["GPP"]["Attr"]["units"] = "g/m^2/s"
    data["GPP"]["Attr"]["long_name"] = "Gross Primary Productivity"
    data["GPP"]["Attr"]["description_L6"] = "Expressed as grams Carbon"
    # SWC
    data["SWC"]["Attr"]["units"] = "m^3/m^3"
    # add the QC flags for Fh, Fe, Fg, GPP, Ta, T2, VPD, Fn
    # for Fh, Fe, Fg, Fn, Ta, T2 and VPD QC flag is:
    #  a) 0 for observation
    #  b) 1 for gap filled high quality
    #  c) 2 for gap filled medium quality
    #  d) 3 for gap filled low quality
    for label in qc_labels:
        qc_label = label + "_qc"
        labels.insert(labels.index(label)+1, qc_label)
        data[qc_label] = {}
        data[qc_label]["Data"] = numpy.where(data[label]["Flag"] == 0, zeros, ones)
        data[qc_label]["Attr"] = {}
        data[qc_label]["Attr"]["fmt"] = "{0:d}"
        data[qc_label]["Attr"]["units"] = "-"
    # write the metadata to the CSV file
    msg = " Writing ECOSTRESS CSV file"
    logger.info(msg)
    if "General" in cf:
        for item in cf["General"]:
            csv_writer.writerow([item,str(cf['General'][item])])
        csv_writer.writerow("")
    # write the units row
    row_list = ["YYYYMMDDhhmm", "YYYYMMDDhhmm"]
    for label in labels:
        row_list.append(data[label]["Attr"]["units"])
    csv_writer.writerow(row_list)
    # write the variable names to the csv file
    row_list = ["TIME_START", "TIME_END"]
    for label in labels:
        row_list.append(label)
    csv_writer.writerow(row_list)
    # now write the data
    for i in range(len(dt)):
        # get the timestamp at the start and end of the period
        timestamp_end = dt[i].strftime("%Y%m%d%H%M")
        timestamp_start = (dt[i] - datetime.timedelta(minutes=ts)).strftime("%Y%m%d%H%M")
        data_list = [timestamp_start, timestamp_end]
        for label in labels:
            # convert from masked array to ndarray with -9999 for missing data
            data[label]["Data"] = numpy.ma.filled(data[label]["Data"], fill_value=float(-9999))
            strfmt = data[label]["Attr"]["fmt"]
            if "d" in strfmt:
                data_list.append(strfmt.format(int(round(data[label]["Data"][i]))))
            else:
                data_list.append(strfmt.format(data[label]["Data"][i]))
        csv_writer.writerow(data_list)
    # close the csv file
    csv_file.close()
    msg = " Finished writing ECOSTRESS CSV file"
    logger.info(msg)
    return 1

def xl2nc(cf,InLevel):
    # get the data series from the Excel file
    in_filename = get_infilenamefromcf(cf)
    if not pfp_utils.file_exists(in_filename,mode="quiet"):
        msg = " Input file "+in_filename+" not found ..."
        logger.error(msg)
        return 0
    file_name,file_extension = os.path.splitext(in_filename)
    if "csv" in file_extension.lower():
        ds = csv_read_series(cf)
        if ds==0: return 0
        # get a series of Excel datetime from the Python datetime objects
        pfp_utils.get_xldatefromdatetime(ds)
    else:
        ds = xl_read_series(cf)
        if ds==0: return 0
        # get a series of Python datetime objects from the Excel datetime
        pfp_utils.get_datetime_from_xldatetime(ds)
    # get the netCDF attributes from the control file
    pfp_ts.do_attributes(cf,ds)
    # round the Python datetime to the nearest second
    pfp_utils.round_datetime(ds,mode="nearest_second")
    #check for gaps in the Python datetime series and fix if present
    fixtimestepmethod = pfp_utils.get_keyvaluefromcf(cf,["options"],"FixTimeStepMethod",default="round")
    if pfp_utils.CheckTimeStep(ds): pfp_utils.FixTimeStep(ds,fixtimestepmethod=fixtimestepmethod)
    # recalculate the Excel datetime
    pfp_utils.get_xldatefromdatetime(ds)
    # get the Year, Month, Day etc from the Python datetime
    pfp_utils.get_ymdhmsfromdatetime(ds)
    # write the processing level to a global attribute
    ds.globalattributes['nc_level'] = str(InLevel)
    # get the start and end date from the datetime series unless they were
    # given in the control file
    if 'start_date' not in ds.globalattributes.keys():
        ds.globalattributes['start_date'] = str(ds.series['DateTime']['Data'][0])
    if 'end_date' not in ds.globalattributes.keys():
        ds.globalattributes['end_date'] = str(ds.series['DateTime']['Data'][-1])
    # calculate variances from standard deviations and vice versa
    pfp_ts.CalculateStandardDeviations(cf,ds)
    # create new variables using user defined functions
    pfp_ts.DoFunctions(cf,ds)
    # create a series of synthetic downwelling shortwave radiation
    pfp_ts.get_synthetic_fsd(ds)
    # write the data to the netCDF file
    outfilename = get_outfilenamefromcf(cf)
    ncFile = nc_open_write(outfilename)
    nc_write_series(ncFile,ds)
    return 1

def write_csv_ep_biomet(cf):
    """
    Purpose:
     Write a biomet file for use with EddyPro.
    Usage:
     pfp_io.write_csv_ep_biomet(cf)
     where:
      cf - a control file object that specifies the input and output file
           names and the variable mapping to use.
    Author: PRI
    Date: August 2016
    """
    # get the file names
    ncFileName = get_infilenamefromcf(cf)
    if not pfp_utils.file_exists(ncFileName, mode="verbose"):
        return 0
    csvFileName = get_outfilenamefromcf(cf)
    if not pfp_utils.path_exists(os.path.dirname(csvFileName), mode="verbose"):
        return 0
    # open the csv file
    csvfile = open(csvFileName, "w")
    writer = csv.writer(csvfile)
    # read the netCDF file
    ds = nc_read_series(ncFileName)
    nrecs = int(ds.globalattributes["nc_nrecs"])
    # get the date and time data
    ldt = pfp_utils.GetVariable(ds, "DateTime")
    Minute = numpy.array([dt.minute for dt in ldt["Data"]])
    Hour = numpy.array([dt.hour for dt in ldt["Data"]])
    Day = numpy.array([dt.day for dt in ldt["Data"]])
    Month = numpy.array([dt.month for dt in ldt["Data"]])
    Year = numpy.array([dt.year for dt in ldt["Data"]])
    # get the data
    data = ep_biomet_get_data(cf, ds)
    # check and adjust units if required
    # get a list of the EddyPro series to be output
    ep_series_list = list(data.keys())
    ep_series_list.sort()
    for ep_series in ep_series_list:
        # loop over the netCDF series names and check they exist in constants.units_synonyms dictionary
        in_name = data[ep_series]["name"]
        if in_name not in c.units_synonyms.keys():
            msg = "No entry for " + in_name + " in cfg.units_synonyms, skipping ..."
            logger.warning(msg)
            continue
        if (data[ep_series]["Attr"]["units"] not in c.units_synonyms[in_name] and
            ds.series[in_name]["Attr"]["units"] not in c.units_synonyms[in_name]):
            msg = "Inconsistent units found for series " + ep_series + " and " + in_name
            logger.warning(msg)
    # write the variable names to the csv file
    row_list = ['TIMESTAMP_1']
    for item in ep_series_list:
        row_list.append(item)
    writer.writerow(row_list)
    # write the units line to the csv file
    units_list = ["yyyy-mm-dd HHMM"]
    for item in ep_series_list:
        units_list.append(data[item]["units"])
    writer.writerow(units_list)
    # now write the data
    for i in range(nrecs):
        # get the datetime string
        dtstr = '%d-%02d-%02d %02d%02d'%(Year[i],Month[i],Day[i],Hour[i],Minute[i])
        data_list = [dtstr]
        for ep_series in ep_series_list:
            strfmt = data[ep_series]["format"]
            if "d" in strfmt:
                data_list.append(strfmt.format(int(round(data[ep_series]["Data"][i]))))
            else:
                data_list.append(strfmt.format(data[ep_series]["Data"][i]))
        writer.writerow(data_list)
    # close the csv file
    csvfile.close()
    return 1

def ep_biomet_get_data(cfg, ds):
    data = {}
    ep_series_list = cfg["Variables"].keys()
    for ep_series in ep_series_list:
        in_name = cfg["Variables"][ep_series]["name"]
        if in_name not in ds.series.keys():
            logger.error("Series " + in_name + " not in netCDF file, skipping ...")
            ep_series_list.remove(ep_series)
            continue
        data[ep_series] = copy.deepcopy(ds.series[in_name])
        data[ep_series]["name"] = in_name
        data[ep_series]["units"] = cfg["Variables"][ep_series]["units"]
        fmt = cfg["Variables"][ep_series]["format"]
        if "." in fmt:
            numdec = len(fmt) - (fmt.index(".") + 1)
            strfmt = "{0:." + str(numdec) + "f}"
        else:
            strfmt = "{0:d}"
        data[ep_series]["format"] = strfmt
    return data

def ExcelToDataStructures(xl_data, l1_info):
    """
    Purpose:
     Read an Excel workbook and return a dictionary of work sheets.
    Usage:
    Side effects:
    Author: PRI
    Date: February 2020
    """
    l1ire = l1_info["read_excel"]
    # first data row
    fdr = int(l1ire["Files"]["in_firstdatarow"])
    # header row
    hdr = int(l1ire["Files"]["in_headerrow"])
    xl_datemode = l1ire["Global"]["xl_datemode"]
    xl_sheets = list(xl_data.keys())
    # read each sheet to a data structure
    ds = {}
    for xl_sheet in xl_sheets:
        ds[xl_sheet] = DataStructure()
        ds[xl_sheet].globalattributes = copy.deepcopy(l1ire["Global"])
        active_sheet = xl_data[xl_sheet]
        headers = active_sheet.row_values(hdr)
        ldr = int(active_sheet.nrows)
        ds[xl_sheet].globalattributes["nc_nrecs"] = nrecs = ldr - fdr
        xl_labels = list(l1ire["xl_sheets"][xl_sheet].keys())
        for xl_label in xl_labels:
            nc_label = l1ire["xl_sheets"][xl_sheet][xl_label]
            col = headers.index(xl_label)
<<<<<<< HEAD
            #logger.info(str(nc_label) +' '+ str(xl_label) +' '+ str(xl_sheet) +' '+ str(col))
            values = numpy.array(active_sheet.col_values(col)[fdr:ldr])
            types = numpy.array(active_sheet.col_types(col)[fdr:ldr])
            mode = scipy.stats.mode(types, nan_policy='propagate')
            #logger.info(str(xl_label) +' '+ str(mode[0][0]) +' '+ str((mode[1][0])))
=======
            values = numpy.array(active_sheet.col_values(col)[fdr:ldr])
            types = numpy.array(active_sheet.col_types(col)[fdr:ldr])
            mode = scipy.stats.mode(types, nan_policy='propagate')
>>>>>>> 897285ce
            if mode[0][0] == 3 and 100*mode[1][0]/nrecs > 75:
                # time stamp (Excel cell type = 3)
                msg = " Got time stamp " + xl_label + " from sheet " + xl_sheet
                logger.info(msg)
                dt = pfp_utils.get_datetime_from_excel_date(values, xl_datemode)
                var = pfp_utils.CreateEmptyVariable(nc_label, nrecs)
                var["Label"] = "DateTime"
                var["Data"] = numpy.ma.masked_where(types != 3, dt)
                var["Flag"] = numpy.where(types != 3, numpy.ones(nrecs), numpy.zeros(nrecs))
                var["Attr"] = {"long_name": "Datetime in local timezone",
                               "cf_role": "timeseries_id",
                               "units": "days since 1899-12-31 00:00:00"}
                pfp_utils.CreateVariable(ds[xl_sheet], var)
            elif mode[0][0] <= 2:
                msg = " Got data for " + nc_label + " from sheet " + xl_sheet
                logger.info(msg)
                var = pfp_utils.CreateEmptyVariable(nc_label, nrecs)
                var["Label"] = nc_label
                var["Data"] = numpy.ma.masked_where(types != 2, values)
                var["Flag"] = numpy.where(types != 2, numpy.ones(nrecs), numpy.zeros(nrecs))
                var["Attr"] = l1ire["Variables"][nc_label]["Attr"]
                pfp_utils.CreateVariable(ds[xl_sheet], var)
        # round the Python datetime to the nearest second
        pfp_utils.round_datetime(ds[xl_sheet], mode="nearest_second")
    return ds

def write_csv_fluxnet(cf):
    # get the file names
    ncFileName = get_infilenamefromcf(cf)
    csvFileName = get_outfilenamefromcf(cf)
    # open the csv file
    csvfile = open(csvFileName,'w')
    writer = csv.writer(csvfile)
    # read the netCDF file
    ds = nc_read_series(ncFileName)
    nRecs = int(ds.globalattributes["nc_nrecs"])
    zeros = numpy.zeros(nRecs,dtype=numpy.int32)
    ones = numpy.ones(nRecs,dtype=numpy.int32)
    # Tumbarumba doesn't have RH in the netCDF files
    if "RH" not in list(ds.series.keys()):
        AH,f,a = pfp_utils.GetSeriesasMA(ds,'AH')
        Ta,f,a = pfp_utils.GetSeriesasMA(ds,'Ta')
        RH = pfp_mf.relativehumidityfromabsolutehumidity(AH, Ta)
        attr = pfp_utils.MakeAttributeDictionary(long_name="Relative humidity", units="percent",
                                                 standard_name='relative_humidity')
        flag = numpy.where(numpy.ma.getmaskarray(RH)==True,ones,zeros)
        pfp_utils.CreateSeries(ds,"RH",RH,flag,attr)
    ts = int(ds.globalattributes["time_step"])
    ts_delta = datetime.timedelta(minutes=ts)
    # get the datetime series
    dt = ds.series["DateTime"]["Data"]
    # check the start datetime of the series and adjust if necessary
    start_datetime = dateutil.parser.parse(str(cf["General"]["start_datetime"]))
    if dt[0]<start_datetime:
        # requested start_datetime is after the start of the file
        logger.info(" Truncating start of file")
        si = pfp_utils.GetDateIndex(dt,str(start_datetime),ts=ts,match="exact")
        for thisone in list(ds.series.keys()):
            ds.series[thisone]["Data"] = ds.series[thisone]["Data"][si:]
            ds.series[thisone]["Flag"] = ds.series[thisone]["Flag"][si:]
        ds.globalattributes["nc_nrecs"] = str(len(ds.series["DateTime"]["Data"]))
    elif dt[0]>start_datetime:
        # requested start_datetime is before the start of the file
        logger.info(" Padding start of file")
        dt_patched = [ldt for ldt in pfp_utils.perdelta(start_datetime, dt[0]-ts_delta, ts_delta)]
        data_patched = numpy.ones(len(dt_patched))*float(c.missing_value)
        flag_patched = numpy.ones(len(dt_patched))
        # list of series in the data structure
        series_list = list(ds.series.keys())
        # ds.series["DateTime"]["Data"] is a list not a numpy array so we must treat it differently
        ds.series["DateTime"]["Data"] = dt_patched+ds.series["DateTime"]["Data"]
        ds.series["DateTime"]["Flag"] = numpy.concatenate((flag_patched,ds.series["DateTime"]["Flag"]))
        series_list.remove("DateTime")
        for thisone in series_list:
            ds.series[thisone]["Data"] = numpy.concatenate((data_patched,ds.series[thisone]["Data"]))
            ds.series[thisone]["Flag"] = numpy.concatenate((flag_patched,ds.series[thisone]["Flag"]))
        ds.globalattributes["nc_nrecs"] = str(len(ds.series["DateTime"]["Data"]))
        # refresh the year, month, day etc arrays now that we have padded the datetime series
        #pfp_utils.get_ymdhmsfromdatetime(ds)
    # now check the end datetime of the file
    end_datetime = dateutil.parser.parse(str(cf["General"]["end_datetime"]))
    if dt[-1]>end_datetime:
        # requested end_datetime is before the end of the file
        msg = " Truncating end of file "+dt[-1].strftime("%Y-%m-%d %H:%M")+" "+end_datetime.strftime("%Y-%m-%d %H:%M")
        logger.info(msg)
        ei = pfp_utils.GetDateIndex(dt,str(end_datetime),ts=ts,match="exact")
        for thisone in list(ds.series.keys()):
            ds.series[thisone]["Data"] = ds.series[thisone]["Data"][:ei+1]
            ds.series[thisone]["Flag"] = ds.series[thisone]["Flag"][:ei+1]
        ds.globalattributes["nc_nrecs"] = str(len(ds.series["DateTime"]["Data"]))
    elif dt[-1]<end_datetime:
        # requested end_datetime is before the requested end date
        msg = " Padding end of file "+dt[-1].strftime("%Y-%m-%d %H:%M")+" "+end_datetime.strftime("%Y-%m-%d %H:%M")
        logger.info(msg)
        dt_patched = [ldt for ldt in pfp_utils.perdelta(dt[-1]+ts_delta, end_datetime, ts_delta)]
        data_patched = numpy.ones(len(dt_patched))*float(c.missing_value)
        flag_patched = numpy.ones(len(dt_patched))
        # list of series in the data structure
        series_list = list(ds.series.keys())
        # ds.series["DateTime"]["Data"] is a list not a numpy array so we must treat it differently
        ds.series["DateTime"]["Data"] = ds.series["DateTime"]["Data"]+dt_patched
        ds.series["DateTime"]["Flag"] = numpy.concatenate((ds.series["DateTime"]["Flag"],flag_patched))
        series_list.remove("DateTime")
        for thisone in series_list:
            ds.series[thisone]["Data"] = numpy.concatenate((ds.series[thisone]["Data"],data_patched))
            ds.series[thisone]["Flag"] = numpy.concatenate((ds.series[thisone]["Flag"],flag_patched))
        ds.globalattributes["nc_nrecs"] = str(len(ds.series["DateTime"]["Data"]))
        # refresh the year, month, day etc arrays now that we have padded the datetime series
        #pfp_utils.get_ymdhmsfromdatetime(ds)
    if ts==30:
        nRecs_year = 17520
        nRecs_leapyear = 17568
    elif ts==60:
        nRecs_year = 8760
        nRecs_leapyear = 8784
    else:
        logger.error(" Unrecognised time step ("+str(ts)+")")
        return 0
    if (int(ds.globalattributes["nc_nrecs"])!=nRecs_year) & (int(ds.globalattributes["nc_nrecs"])!=nRecs_leapyear):
        logger.error(" Number of records in file does not equal "+str(nRecs_year)+" or "+str(nRecs_leapyear))
        msg = str(len(ds.series["DateTime"]["Data"]))+" "+str(ds.series["DateTime"]["Data"][0])
        msg = msg+" "+str(ds.series["DateTime"]["Data"][-1])
        logger.error(msg)
        return 0
    # get the date and time data
    ldt = ds.series["DateTime"]["Data"]
    Day = numpy.array([dt.day for dt in ldt])
    Month = numpy.array([dt.month for dt in ldt])
    Year = numpy.array([dt.year for dt in ldt])
    Hour = numpy.array([dt.hour for dt in ldt])
    Minute = numpy.array([dt.minute for dt in ldt])
    # get the data
    data = {}
    series_list = list(cf["Variables"].keys())
    for series in series_list:
        ncname = cf["Variables"][series]["name"]
        if ncname not in list(ds.series.keys()):
            logger.error("Series "+ncname+" not in netCDF file, skipping ...")
            series_list.remove(series)
            continue
        data[series] = ds.series[ncname]
        fmt = cf["Variables"][series]["format"]
        if "." in fmt:
            numdec = len(fmt) - (fmt.index(".") + 1)
            strfmt = "{0:."+str(numdec)+"f}"
        else:
            strfmt = "{0:d}"
        data[series]["fmt"] = strfmt
    #adjust units if required
    for series in series_list:
        if series=="FC" and data[series]["Attr"]["units"]=='mg/m^2/s':
            data[series]["Data"] = pfp_mf.Fco2_umolpm2psfrommgCO2pm2ps(data[series]["Data"])
            data[series]["Attr"]["units"] = "umol/m^2/s"
        if series=="CO2" and data[series]["Attr"]["units"]=='mg/m^3':
            CO2 = data["CO2"]["Data"]
            TA = data["TA"]["Data"]
            PA = data["PA"]["Data"]
            data[series]["Data"] = pfp_mf.co2_ppmfrommgCO2pm3(CO2,TA,PA)
            data[series]["Attr"]["units"] = "umol/mol"
        if series=="H2O" and data[series]["Attr"]["units"]=='g/m^3':
            H2O = data["H2O"]["Data"]
            TA = data["TA"]["Data"]
            PA = data["PA"]["Data"]
            data[series]["Data"] = pfp_mf.h2o_mmolpmolfromgpm3(H2O,TA,PA)
            data[series]["Attr"]["units"] = "mmol/mol"
        if series=="RH" and data[series]["Attr"]["units"] in ["fraction","frac"]:
            data[series]["Data"] = float(100)*data[series]["Data"]
            data[series]["Attr"]["units"] = "percent"
    # write the general information to csv file
    for item in cf["General"]:
        writer.writerow([item,str(cf['General'][item])])
    # write the variable names to the csv file
    row_list = ['DateTime','Year','Month','Day','HHMM']
    for item in series_list:
        row_list.append(item)
    writer.writerow(row_list)
    # write the units line to the csv file
    units_list = ["-","-","-","-","-"]
    for item in series_list:
        units_list.append(data[item]["Attr"]["units"])
    writer.writerow(units_list)
    # now write the data
    for i in range(len(Year)):
        # get the datetime string
        dtstr = '%02d/%02d/%d %02d:%02d'%(Day[i],Month[i],Year[i],Hour[i],Minute[i])
        hrmn = '%02d%02d'%(Hour[i],Minute[i])
        data_list = [dtstr,'%d'%(Year[i]),'%02d'%(Month[i]),'%02d'%(Day[i]),hrmn]
        for series in series_list:
            strfmt = data[series]["fmt"]
            if "d" in strfmt:
                data_list.append(strfmt.format(int(round(data[series]["Data"][i]))))
            else:
                data_list.append(strfmt.format(data[series]["Data"][i]))
        writer.writerow(data_list)
    # close the csv file
    csvfile.close()
    return 1

def get_controlfilecontents(ControlFileName, mode="verbose"):
    if mode != "quiet":
        logger.info(" Processing the control file")
    if len(ControlFileName) != 0:
        #cf = ConfigObj(ControlFileName, indent_type="    ", list_values=False)
        cf = ConfigObj(ControlFileName, indent_type="    ", list_values=False,
                       write_empty_values=True)
        cf["controlfile_name"] = ControlFileName
    else:
        cf = ConfigObj()
    if "Files" in cf:
        if "plot_path" not in list(cf["Files"].keys()):
            cf["Files"]["plot_path"] = "plots/"
    return cf

def get_ncdtype(Series):
    sd = Series.dtype.name
    dt = 'f'
    if sd=='float64': dt = 'd'
    if sd=='int32': dt = 'i'
    if sd=='int64': dt = 'l'
    return dt

def get_filename_dialog(file_path='.', title='Choose a file', ext="*.*"):
    """
    Purpose:
     Put up a file open dialog and let the user browse to open a file
    Usage:
     fname = pfp_io.get_filename_dialog(path=<path_to_file>,title=<tile>)
     where path  - the path to the file location, optional
           title - the title for the file open dialog, optional
    Returns:
     fname - the full file name including path, string
    Author: PRI
    Date: Back in the day
    """
    file_name = QtWidgets.QFileDialog.getOpenFileName(caption=title, directory=file_path, filter=ext)[0]
    return str(file_name)

def get_infilenamefromcf(cf):
    path = pfp_utils.get_keyvaluefromcf(cf,["Files"],"file_path",default="")
    path = os.path.join(str(path), "")
    name = pfp_utils.get_keyvaluefromcf(cf,["Files"],"in_filename",default="")
    return str(path)+str(name)

def get_outfilenamefromcf(cf):
    path = pfp_utils.get_keyvaluefromcf(cf,["Files"],"file_path",default="")
    path = os.path.join(str(path), "")
    name = pfp_utils.get_keyvaluefromcf(cf,["Files"],"out_filename",default="")
    return str(path)+str(name)

def get_seriesstats(cf,ds):
    # open an Excel file for the flag statistics
    level = ds.globalattributes['nc_level']
    out_filename = get_outfilenamefromcf(cf)
    xl_filename = out_filename.replace('.nc','_FlagStats.xls')
    file_name = os.path.split(xl_filename)
    logger.info(' Writing flag stats to '+file_name[1])
    xlFile = xlwt.Workbook()
    xlFlagSheet = xlFile.add_sheet('Flag')
    # get the flag statistics
    bins = numpy.arange(-0.5,23.5)
    xlRow = 5
    xlCol = 1
    for Value in bins[:len(bins)-1]:
        xlFlagSheet.write(xlRow,xlCol,int(Value+0.5))
        xlCol = xlCol + 1
    xlRow = xlRow + 1
    xlCol = 0
    dsVarNames = sorted(ds.series.keys())
    for ThisOne in dsVarNames:
        data,flag,attr = pfp_utils.GetSeries(ds, ThisOne)
        hist, bin_edges = numpy.histogram(flag, bins=bins)
        xlFlagSheet.write(xlRow,xlCol,ThisOne)
        xlCol = xlCol + 1
        for Value in hist:
            xlFlagSheet.write(xlRow,xlCol,float(Value))
            xlCol = xlCol + 1
        xlCol = 0
        xlRow = xlRow + 1
    xlFile.save(xl_filename)

def load_controlfile(path='.', title='Choose a control file'):
    """
    Purpose:
     Returns a control file object.
    Usage:
     cf = pfp_io.load_controlfile([path=<some_path_to_a_controlfile>],[title=<some title>])
          where path [optional] is the path to a subdirectory
                title [optional] is a title for the file open dialog
                cf is a control file object
    Author: PRI
    Date: Back in the day
    """
    name = get_filename_dialog(file_path=path, title=title, ext="*.*")
    cf = get_controlfilecontents(name)
    return cf

def NetCDFConcatenate(info):
    """
    Purpose:
     Concatenate multiple single year files in a single, multiple year file.
    Usage:
     pfp_io.NetCDFConcatenate(info)
    Called by:
     pfp_top_level.do_file_concatenate()
    Calls:
     pfp_io.netcdf_concatenate_read_input_files(info)
     pfp_utils.GetVariable()
     pfp_io.netcdf_concatenate_create_ds_out(data, dt_out, chrono_files, labels)
    Side effects:
    Author: PRI
    Date: November 2019
    """
    inc = info["NetCDFConcatenate"]
    # read the input files (data is an OrderedDict)
    data = netcdf_concatenate_read_input_files(info)
    # get the file names in data
    file_names = list(data.keys())
    # get the earliest start time, the latest end time and a list of unique variable names
    for file_name in file_names:
        # get the start and end times
        dt = pfp_utils.GetVariable(data[file_name], "DateTime")
        inc["start_date"].append(dt["Data"][0])
        inc["end_date"].append(dt["Data"][-1])
        inc["labels"] = inc["labels"] + list(data[file_name].series.keys())
    # get a list of files with start times in chronological order
    inc["chrono_files"] = [f for d, f in sorted(zip(inc["start_date"], inc["in_file_names"]))]
    # get a list of unique variable names and remove unwanted labels
    inc["labels"] = list(set(inc["labels"]))
    items = ["xlDateTime", "DateTime", "Year", "Month", "Day",
             "Hour", "Minute", "Second", "Hdh", "Ddd", "time"]
    for item in items:
        if item in inc["labels"]:
            inc["labels"].remove(item)
    # create the output data structure from the input files
    ds_out = netcdf_concatenate_create_ds_out(data, info)
    # truncate the start and the end of the output data structure
    ds_out = netcdf_concatenate_truncate(ds_out, info)
    # get the maximum gap length (in hours) from the control file
    pfp_ts.InterpolateOverMissing(ds_out, inc["labels"], max_length_hours=inc["MaxGapInterpolate"],
                                  int_type="Akima")
    # make sure we have all of the humidities
    pfp_ts.CalculateHumidities(ds_out)
    # and make sure we have all of the meteorological variables
    pfp_ts.CalculateMeteorologicalVariables(ds_out, info)
    # check units of Fc and convert if necessary
    Fco2_list = ["Fco2", "Fco2_single", "Fco2_profile", "Fco2_storage"]
    pfp_utils.CheckUnits(ds_out, Fco2_list, "umol/m^2/s", convert_units=True)
    # check missing data and QC flags are consistent
    pfp_utils.CheckQCFlags(ds_out)
    # update the coverage statistics
    pfp_utils.get_coverage_individual(ds_out)
    pfp_utils.get_coverage_groups(ds_out)
    # remove intermediate series
    pfp_ts.RemoveIntermediateSeries(ds_out, info)
    logger.info(" Writing data to " + os.path.split(inc["out_file_name"])[1])
    # write the concatenated data structure to file
    nc_file = nc_open_write(inc["out_file_name"])
    nc_write_series(nc_file, ds_out, ndims=inc["NumberOfDimensions"])
    return

def netcdf_concatenate_create_ds_out(data, info):
    """
    Purpose:
     Create the concatenated data structure from individual year data structures.
    Usage:
     ds_out = netcdf_concatenate_create_ds_out(data, info)
     where;
      data is a dictionary of data structures with the netCDF file names as the keys.
      info is the settings dictionary from pfp_compliance.ParseConcatenateControlFile()
    Side effects:
    Author: PRI
    Date: November 2019
    """
    logger.info(" Creating the output data structure")
    inc = info["NetCDFConcatenate"]
    # get the time step
    # get the file names in data
    file_names = list(data.keys())
    ts = int(data[file_names[0]].globalattributes["time_step"])
    tsd = datetime.timedelta(minutes=ts)
    # get a continuous time variable
    nsd = min(inc["start_date"])
    xed = max(inc["end_date"])
    dt_out = numpy.array([r for r in pfp_utils.perdelta(nsd, xed, tsd)])
    nrecs = len(dt_out)
    zeros = numpy.zeros(nrecs, dtype=numpy.int32)
    # get the output data structure
    ds_out = DataStructure()
    # create the DateTime variable
    dt = {"Data": dt_out, "Flag": zeros,
          "Attr": {"long_name": "Datetime in local timezone", "units": "None"},
          "Label": "DateTime"}
    pfp_utils.CreateVariable(ds_out, dt)
    # create the netCDF time variable
    time_in = pfp_utils.GetVariable(data[inc["chrono_files"][0]], "time")
    units = time_in["Attr"]["units"]
    calendar = time_in["Attr"]["calendar"]
    time_out = {"Data": netCDF4.date2num(dt_out, units, calendar=calendar),
                "Flag": zeros, "Attr": copy.deepcopy(time_in["Attr"]),
                "Label": "time"}
    pfp_utils.CreateVariable(ds_out, time_out)
    # make the empty variables
    for label in inc["labels"]:
        ds_out.series[label] = pfp_utils.CreateEmptyVariable(label, nrecs, out_type="ndarray")
    # now loop over the files in chronological order
    for n, file_name in enumerate(inc["chrono_files"]):
        # copy the global attributes
        for gattr in data[file_name].globalattributes:
            ds_out.globalattributes[gattr] = data[file_name].globalattributes[gattr]
        # get the time from the input file
        time_in = pfp_utils.GetVariable(data[file_name], "time")
        # find the indices of matching times
        indsa, indsb = pfp_utils.FindMatchingIndices(time_out["Data"], time_in["Data"])
        # loop over the variables
        for label in inc["labels"]:
            dout = ds_out.series[label]
            if label in list(data[file_name].series.keys()):
                din = data[file_name].series[label]
                # copy input data to output variable
                # NOTE: using direct read from and write to the data structures here,
                #       not recommended but 10x faster than pfp_utils.GetVariable().
                dout["Data"][indsa] = din["Data"][indsb]
                dout["Flag"][indsa] = din["Flag"][indsb]
                # copy the variable attributes but only if they don't already exist
                netcdf_concatenate_variable_attributes(dout["Attr"], din["Attr"], info)
    # update thdoute global attributes
    ds_out.globalattributes["nc_nrecs"] = nrecs
    return ds_out

def netcdf_concatenate_variable_attributes(attr_out, attr_in, info):
    """
    Purpose:
     Update the variable attributes of the concatenated data structure.
    Usage:
     data = netcdf_concatenate_read_input_files(info)
     where;
      info is the settings dictionary returned by
              pfp_compliance.ParseConcatenateControlFile(cf)
      data is a dictionary of data structures with the netCDF file
              names as the keys.
    Side effects:
    Author: PRI
    Date: November 2019
    """
    #inc = info["NetCDFConcatenate"]
    #for attr in attr_in:
        #if attr in inc["attributes"]:
            #attr_out[attr] = attr_in[attr]
    for attr in attr_in:
        # check we want this attribute
        if attr not in info["NetCDFConcatenate"]["attributes"]:
            continue
        # skip if attribute empty
        if len(str(attr_in[attr])) == 0:
            continue
        # this accepts the first non-empty attribute value
        #if attr not in attr_out:
            #attr_out[attr] = attr_in[attr]
        # this accepts the last non-empty attribute value
        attr_out[attr] = attr_in[attr]
    return

def netcdf_concatenate_read_input_files(info):
    """
    Purpose:
     Read the list of input files given in info and return a dictionary
     of data structures.
     The files do not need to be in chronological order.
    Usage:
     data = netcdf_concatenate_read_input_files(info)
     where;
      info is the settings dictionary returned by
              pfp_compliance.ParseConcatenateControlFile(cf)
      data is a dictionary of data structures with the netCDF file
              names as the keys.
    Side effects:
    Author: PRI
    Date: November 2019
    """
    data = OrderedDict()
    file_name = info["NetCDFConcatenate"]["in_file_names"][0]
    data[file_name] = nc_read_series(file_name)
    ts0 = int(data[file_name].globalattributes["time_step"])
    for file_name in info["NetCDFConcatenate"]["in_file_names"][1:]:
        ds = nc_read_series(file_name)
        tsn = int(ds.globalattributes["time_step"])
        if tsn == ts0:
            data[file_name] = ds
        else:
            path, name = os.path.split(file_name)
            msg = " Time stamp wrong for " + name + ", skipping ..."
            logger.warning(msg)
            msg = "  Expected " + str(ts0) + ", got " + str(tsn)
            logger.warning(msg)
    return data

def netcdf_concatenate_truncate(ds_in, info):
    """
    Purpose:
     Truncate the start and end of the data structure by removiong times when
     there is less than a specified threshold of selected data available.
    Usage:
     ds_out = pfp_io.netcdf_concatenate_truncate(ds, info)
     where ds is the input data structure
           info is the settings dictionary from pfp_compliance.ParseConcatenateControlFile()
           ds_out is the truncated data structure
    Author: PRI
    Date: November 2019
    """
    inc = info["NetCDFConcatenate"]
    if inc["Truncate"] != "Yes":
        return ds_in
    # copy the input data structure
    ds_out = copy.deepcopy(ds_in)
    # get the datetime
    ldt = pfp_utils.GetVariable(ds_out, "DateTime")
    nrecs = int(ds_out.globalattributes["nc_nrecs"])
    cidx = numpy.zeros(nrecs)
    for item in inc["SeriesToCheck"]:
        if item not in list(ds_out.series.keys()):
            continue
        var = pfp_utils.GetVariable(ds_out, item)
        idx = numpy.where(numpy.ma.getmaskarray(var["Data"]) == False)[0]
        cidx[idx] = cidx[idx] + 1
    cidx = cidx/float(len(inc["SeriesToCheck"]))
    # find the first and last element where more than 50% data is present
    threshold = float(inc["TruncateThreshold"])/float(100)
    idx = numpy.where(cidx >= threshold)[0]
    si = idx[0]
    if si != 0:
        msg = " Start date truncated from " + str(ldt["Data"][0]) + " to " + str(ldt["Data"][si])
        logger.info(msg)
    ei = idx[-1]
    if ei != nrecs-1:
        msg = " End date truncated from " + str(ldt["Data"][-1]) + " to " + str(ldt["Data"][ei])
        logger.info(msg)
    # now loop over the data series and truncate
    for item in list(ds_out.series.keys()):
        ds_out.series[item]["Data"] = ds_out.series[item]["Data"][si:ei+1]
        ds_out.series[item]["Flag"] = ds_out.series[item]["Flag"][si:ei+1]
    # update the relevent global attributes
    ds_out.globalattributes["start_date"] = ldt["Data"][si]
    ds_out.globalattributes["end_date"] = ldt["Data"][ei]
    ds_out.globalattributes["nc_nrecs"] = len(ds_out.series["DateTime"]["Data"])
    return ds_out

def ncsplit_run(split_gui):
    infilename = split_gui.info["input_file_path"]
    outfilename = split_gui.info["output_file_path"]
    startdate = split_gui.info["startdate"]
    enddate = split_gui.info["enddate"]
    msg = " Splitting " + os.path.basename(infilename) + " between "
    msg = msg + startdate + " and " + enddate
    logger.info(msg)
    msg = " Output to " + os.path.basename(outfilename)
    logger.info(msg)
    # read the input file into the input data structure
    #ds_in = split_gui.ds
    ds_in = nc_read_series(infilename)
    ts = int(ds_in.globalattributes["time_step"])
    ldt_in = ds_in.series["DateTime"]["Data"]
    ldt_in_flag = ds_in.series["DateTime"]["Flag"]
    # create the output data structure
    ds_out = DataStructure()
    # copy the global attributes
    for item in list(ds_in.globalattributes.keys()):
        ds_out.globalattributes[item] = ds_in.globalattributes[item]
    # get the indices of the start and end datetimes
    si = pfp_utils.GetDateIndex(ldt_in,startdate,ts=ts,default=0,match="exact")
    ei = pfp_utils.GetDateIndex(ldt_in,enddate,ts=ts,default=len(ldt_in),match="exact")
    # get a list of the series in ds_in
    series_list = [item for item in list(ds_in.series.keys()) if "_QCFlag" not in item]
    # remove the Python datetime series
    for item in ["DateTime","DateTime_UTC"]:
        if item in series_list: series_list.remove(item)
    # loop over the series
    for item in series_list:
        data,flag,attr = pfp_utils.GetSeriesasMA(ds_in,item,si=si,ei=ei)
        pfp_utils.CreateSeries(ds_out,item,data,flag,attr)
    # deal with the Python datetime series
    ldt_out = ldt_in[si:ei+1]
    ldt_out_flag = ldt_in_flag[si:ei+1]
    ds_out.series["DateTime"] = {}
    ds_out.series["DateTime"]["Data"] = ldt_out
    ds_out.series["DateTime"]["Flag"] = ldt_out_flag
    ds_out.series["DateTime"]["Attr"]= ds_in.series["DateTime"]["Attr"]
    # update the number of records global attribute
    ds_out.globalattributes["nc_nrecs"] = len(ldt_out)
    # update the start and end datetime global attribute
    ds_out.globalattributes["start_date"] = str(ldt_out[0])
    ds_out.globalattributes["end_date"] = str(ldt_out[-1])
    # write the output data structure to a netCDF file
    ncFile = nc_open_write(outfilename)
    nc_write_series(ncFile, ds_out)
    msg = " Finished splitting " + os.path.basename(infilename)
    logger.info(msg)

def nc_read_series(ncFullName,checktimestep=True,fixtimestepmethod="round"):
    """
    Purpose:
     Reads a netCDF file and returns the meta-data and data in a DataStructure.
     The returned data structure is an instance of pfp_io.DataStructure().
     The data structure consists of:
      1) ds.globalattributes
         A dictionary containing the global attributes of the netCDF file.
      2) ds.series
         A dictionary containing the variable data, meta-data and QC flag
         Each variable dictionary in ds.series contains;
         a) ds.series[variable]["Data"]
            A 1D numpy float64 array containing the variable data, missing
            data value is -9999.
         b) ds.series[variable]["Flag"]
            A 1D numpy int32 array containing the QC flag data for this variable.
         c) ds.series[variable]["Attr"]
            A dictionary containing the variable attributes.
    Usage:
     nc_name = pfp_io.get_filename_dialog(path="../Sites/Whroo/Data/Processed/")
     ds = pfp_io.nc_read_series(nc_name)
     where nc_name is the full name of the netCDF file to be read
           ds is the returned data structure
    Side effects:
     This routine checks the time step of the data read from the netCDF file
     against the value of the global attribute "time_step", see pfp_utils.CheckTimeStep.
     If a problem is found with the time step (duplicate records, non-integral
     time steps or gaps) then pfp_utils.FixTimeStep is called to repair the time step.
     Fixing non-integral timne steps requires some user input.  The options are to
     quit ([Q]), interpolate ([I], not implemented yet) or round ([R]).  Quitting
     causes the script to exit and return to the command prompt.  Interpolation
     is not implemented yet but will interpolate the data from the original time
     step to a regular time step.  Rounding will round any non-itegral time steps
     to the nearest time step.
    Author: PRI
    Date: Back in the day
    """
    logger.info(" Reading netCDF file " + ntpath.split(ncFullName)[1])
    netCDF4.default_encoding = 'latin-1'
    ds = DataStructure()
    # check to see if the requested file exists, return empty ds if it doesn't
    if ncFullName[0:4] != "http":
        if not pfp_utils.file_exists(ncFullName, mode="quiet"):
            msg = " netCDF file " + ncFullName + " not found"
            logger.error(msg)
            raise Exception("nc_read_series: file not found")
    # file probably exists, so let's read it
    ncFile = netCDF4.Dataset(ncFullName, "r")
    # disable automatic masking of data when valid_range specified
    ncFile.set_auto_mask(False)
    # now deal with the global attributes
    gattrlist = ncFile.ncattrs()
    if len(gattrlist) != 0:
        for gattr in gattrlist:
            ds.globalattributes[gattr] = getattr(ncFile, gattr)
    # get a list of the variables in the netCDF file (not their QC flags)
    varlist = [x for x in list(ncFile.variables.keys()) if "_QCFlag" not in x]
    for ThisOne in varlist:
        # skip variables that do not have time as a dimension
        dimlist = [x.lower() for x in ncFile.variables[ThisOne].dimensions]
        if "time" not in dimlist: continue
        # create the series in the data structure
        ds.series[str(ThisOne)] = {}
        # get the data and the QC flag
        data, flag, attr = nc_read_var(ncFile, ThisOne)
        ds.series[ThisOne]["Data"] = data
        ds.series[ThisOne]["Flag"] = flag
        ds.series[ThisOne]["Attr"] = attr
    ncFile.close()
    # get a series of Python datetime objects
    if "time" in ds.series.keys():
        pfp_utils.get_datetime_from_nctime(ds)
    elif "xlDateTime" in ds.series.keys():
        pfp_utils.get_datetime_from_xldatetime(ds)
    elif (("Year" in ds.series.keys()) and ("Month" in ds.series.keys()) and
          ("Day" in ds.series.keys()) and ("Hour" in ds.series.keys()) and
          ("Minute" in ds.series.keys()) and ("Second" in ds.series.keys())):
        pfp_utils.get_datetime_from_ymdhms(ds)
    else:
        msg = " Unable to find datetime variable in netCDF file"
        logger.error(msg)
        raise Exception("No datetime in netCDF file")
    # round the Python datetime to the nearest second
    pfp_utils.round_datetime(ds, mode="nearest_second")
    # check the time step and fix it required
    if checktimestep:
        if pfp_utils.CheckTimeStep(ds):
            pfp_utils.FixTimeStep(ds, fixtimestepmethod=fixtimestepmethod)
    # tell the user when the data starts and ends
    ldt = ds.series["DateTime"]["Data"]
    msg = " Got data from " + ldt[0].strftime("%Y-%m-%d %H:%M:%S")
    msg += " to " + ldt[-1].strftime("%Y-%m-%d %H:%M:%S")
    logger.info(msg)
    return ds

def nc_read_var(ncFile,ThisOne):
    """ Reads a variable from a netCDF file and returns the data, the QC flag and the variable
        attribute dictionary.
    """
    # check the number of dimensions
    nDims = len(ncFile.variables[ThisOne].shape)
    if nDims not in [1,3,4]:
        msg = "nc_read_var: unrecognised number of dimensions ("+str(nDims)
        msg = msg+") for netCDF variable "+ ThisOne
        raise Exception(msg)
    if nDims==1:
        # single dimension
        data = ncFile.variables[ThisOne][:]
        # netCDF4 returns a masked array if the "missing_variable" attribute has been set
        # for the variable, here we trap this and force the array in ds.series to be ndarray
        if numpy.ma.isMA(data): data,dummy = pfp_utils.MAtoSeries(data)
        # check for a QC flag
        if ThisOne+'_QCFlag' in list(ncFile.variables.keys()):
            # load it from the netCDF file
            flag = ncFile.variables[ThisOne+'_QCFlag'][:]
        else:
            # create an empty flag series if it does not exist
            nRecs = numpy.size(data)
            flag = numpy.zeros(nRecs,dtype=numpy.int32)
        # trap non-finite values and set them to c.missing_value
        if not numpy.isfinite(data).all():
            idx = numpy.where(numpy.isfinite(data) == False)[0]
            data[idx] = numpy.float64(c.missing_value)
            idx = numpy.where((numpy.isfinite(data) == False) & (flag == 0))[0]
            flag[idx] = numpy.int32(8)
    elif nDims==3:
        # 3 dimensions
        data = ncFile.variables[ThisOne][:,0,0]
        # netCDF4 returns a masked array if the "missing_variable" attribute has been set
        # for the variable, here we trap this and force the array in ds.series to be ndarray
        # may not be needed after adding ncFile.set_auto_mask(False) in nc_read_series().
        if numpy.ma.isMA(data): data,dummy = pfp_utils.MAtoSeries(data)
        # check for a QC flag
        if ThisOne+'_QCFlag' in list(ncFile.variables.keys()):
            # load it from the netCDF file
            flag = ncFile.variables[ThisOne+'_QCFlag'][:,0,0]
        else:
            # create an empty flag series if it does not exist
            nRecs = numpy.size(data)
            flag = numpy.zeros(nRecs,dtype=numpy.int32)
        # trap non-finite values and set them to c.missing_value
        if not numpy.isfinite(data).all():
            idx = numpy.where(numpy.isfinite(data) == False)[0]
            data[idx] = numpy.float64(c.missing_value)
            idx = numpy.where((numpy.isfinite(data) == False) & (flag == 0))[0]
            flag[idx] = numpy.int32(8)
    elif nDims==4:
        # 4 dimensions, this is specific to ERA5T data where 0 is ERA5 and 1 is ERA5T data
        data0 = ncFile.variables[ThisOne][:,0,0,0]
        data1 = ncFile.variables[ThisOne][:,1,0,0]
        data = numpy.ma.where(data0==c.missing_value,data1.data0)
        # netCDF4 returns a masked array if the "missing_variable" attribute has been set
        # for the variable, here we trap this and force the array in ds.series to be ndarray
        # may not be needed after adding ncFile.set_auto_mask(False) in nc_read_series().
        if numpy.ma.isMA(data): data,dummy = pfp_utils.MAtoSeries(data)
        # check for a QC flag
        if ThisOne+'_QCFlag' in list(ncFile.variables.keys()):
            # load it from the netCDF file
            flag = ncFile.variables[ThisOne+'_QCFlag'][:,0,0]
        else:
            # create an empty flag series if it does not exist
            nRecs = numpy.size(data)
            flag = numpy.zeros(nRecs,dtype=numpy.int32)
        # trap non-finite values and set them to c.missing_value
        if not numpy.isfinite(data).all():
            idx = numpy.where(numpy.isfinite(data) == False)[0]
            data[idx] = numpy.float64(c.missing_value)
            idx = numpy.where((numpy.isfinite(data) == False) & (flag == 0))[0]
            flag[idx] = numpy.int32(8)
    # force float32 to float64
    if data.dtype=="float32": data = data.astype(numpy.float64)
    # check for Year, Month etc as int64, force to int32 if required
    if ThisOne in ["Year","Month","Day","Hour","Minute","Second"]:
        if data.dtype=="int64": data = data.astype(numpy.int32)
    # get the variable attributes
    vattrlist = ncFile.variables[ThisOne].ncattrs()
    attr = {}
    if len(vattrlist)!=0:
        for vattr in vattrlist:
            attr[vattr] = getattr(ncFile.variables[ThisOne],vattr)
    return data,flag,attr

def nc_open_write(ncFullName,nctype='NETCDF4'):
    """
    Purpose:
     Opens a netCDF file object for writing.  The opened netCDF file
     object is then passed as an argument to pfp_io.nc_write_series, where
     the actual writing of data occurs.
    Usage:
     nc_name = '../Sites/Whroo/Data/Processed/all/Whroo_L4.nc'
     nc_file = pfp_io.nc_open_write(nc_name)
     where nc_name is the ful file name of the netCDF to be written
           nc_file is the returned netCDF file object
    Author: PRI
    Date: Back in the day
    """
    file_name = os.path.split(ncFullName)
    logger.info("Opening netCDF file "+file_name[1])
    try:
        ncFile = netCDF4.Dataset(ncFullName,'w',format=nctype)
    except:
        logger.error(' Unable to open netCDF file '+ncFullName+' for writing')
        ncFile = ''
    return ncFile

def nc_write_data(nc_obj, data_dict):
    """
    Purpose:
     Write a dictionary to a netCDF file or group within a netCDF file.
    Usage:
    Author: PRI
    Date: January 2018
    """
    nrecs = len(data_dict["variables"]["DateTime"]["data"])
    # and give it dimensions of time, latitude and longitude
    nc_obj.createDimension("time", nrecs)
    nc_obj.createDimension("latitude", 1)
    nc_obj.createDimension("longitude", 1)
    dims = ("time", "latitude", "longitude")
    # write the time variable to the netCDF object
    nc_time_units = "seconds since 1970-01-01 00:00:00.0"
    nc_time = netCDF4.date2num(data_dict["variables"]["DateTime"]["data"], nc_time_units, calendar="gregorian")
    nc_var = nc_obj.createVariable("time", "d", ("time",))
    nc_var[:] = nc_time
    setattr(nc_var, "long_name", "time")
    setattr(nc_var, "standard_name", "time")
    setattr(nc_var, "units", nc_time_units)
    setattr(nc_var, "calendar", "gregorian")
    if "time_step" in data_dict["variables"]["DateTime"]["attr"]:
        time_step = data_dict["variables"]["DateTime"]["attr"]["time_step"]
        setattr(nc_var, "time_step", time_step)
    # write the latitude and longitude variables to the group
    nc_var = nc_obj.createVariable("latitude", "d", ("latitude",))
    nc_var[:] = float(data_dict["globalattributes"]["latitude"])
    setattr(nc_var, 'long_name', 'latitude')
    setattr(nc_var, 'standard_name', 'latitude')
    setattr(nc_var, 'units', 'degrees north')
    nc_var = nc_obj.createVariable("longitude", "d", ("longitude",))
    nc_var[:] = float(data_dict["globalattributes"]["longitude"])
    setattr(nc_var, 'long_name', 'longitude')
    setattr(nc_var, 'standard_name', 'longitude')
    setattr(nc_var, 'units', 'degrees east')
    # get a list of variables to write to the netCDF file
    labels = sorted([label for label in list(data_dict["variables"].keys()) if label != "DateTime"])
    # write the variables to the netCDF file object
    for label in labels:
        nc_var = nc_obj.createVariable(label, "d", dims)
        nc_var[:, 0, 0] = data_dict["variables"][label]["data"].tolist()
        for attr_key in data_dict["variables"][label]["attr"]:
            attr_value = data_dict["variables"][label]["attr"][attr_key]
            nc_var.setncattr(attr_key, attr_value)
    return

def nc_write_globalattributes(nc_file, ds, flag_defs=True):
    """
    Purpose:
    Usage:
    Author: PRI
    Date: Back in the day
    """
    ldt = ds.series["DateTime"]["Data"]
    ds.globalattributes['QC_version'] = str(cfg.version_name)+' '+str(cfg.version_number)
    ds.globalattributes["start_date"] = str(ldt[0])
    ds.globalattributes["end_date"] = str(ldt[-1])
    t = time.localtime()
    ds.globalattributes["nc_rundatetime"] = str(datetime.datetime(t[0],t[1],t[2],t[3],t[4],t[5]))
    gattr_list = list(ds.globalattributes.keys())
    gattr_list.sort()
    flag_list = []
    attr_list = []
    for item in gattr_list:
        if "Flag" in item:
            flag_list.append(item)
        else:
            attr_list.append(item)
    for item in attr_list:
        if isinstance(ds.globalattributes[item],str):
            attr = ds.globalattributes[item]
        elif isinstance(ds.globalattributes[item],str):
            attr = ds.globalattributes[item].encode('ascii','ignore')
        else:
            attr = str(ds.globalattributes[item])
        setattr(nc_file,item,attr)
    if flag_defs:
        for item in flag_list:
            if isinstance(ds.globalattributes[item],str):
                attr = ds.globalattributes[item]
            elif isinstance(ds.globalattributes[item],str):
                attr = ds.globalattributes[item].encode('ascii','ignore')
            else:
                attr = str(ds.globalattributes[item])
            setattr(nc_file,item,attr)
    return

def nc_write_series(ncFile, ds, outputlist=None, ndims=3):
    """
    Purpose:
     Write the contents of a data structure to a netCDF file.
    Usage:
     nc_file = pfp_io.nc_open_write(nc_name)
     pfp_io.nc_write_series(nc_file,ds)
     where nc_file is a netCDF file object returned by pfp_io.nc_open_write
           ds is a data structure
    Author: PRI
    Date: Back in the day
    """
    # write the global attributes to the netCDF file
    nc_write_globalattributes(ncFile, ds)
    # we specify the size of the Time dimension because netCDF4 is slow to write files
    # when the Time dimension is unlimited
    if "nc_nrecs" in list(ds.globalattributes.keys()):
        nRecs = int(ds.globalattributes['nc_nrecs'])
    else:
        nRecs = len(ds.series["DateTime"]["Data"])
    ncFile.createDimension("time",nRecs)
    if ndims==3:
        ncFile.createDimension("latitude",1)
        ncFile.createDimension("longitude",1)
        dims = ("time","latitude","longitude")
    else:
        dims = ("time",)
    if outputlist is None:
        outputlist = list(ds.series.keys())
    else:
        for ThisOne in outputlist:
            if ThisOne not in list(ds.series.keys()):
                logger.warning(" Requested series "+ThisOne+" not found in data structure")
                outputlist.remove(ThisOne)
        if len(outputlist)==0: outputlist = list(ds.series.keys())
    # can't write an array of Python datetime objects to a netCDF file
    # actually, this could be written as characters
    for ThisOne in ["DateTime","DateTime_UTC"]:
        if ThisOne in outputlist: outputlist.remove(ThisOne)
    # write the time variable
    ldt = ds.series["DateTime"]["Data"]
    nc_time = netCDF4.date2num(ldt,"days since 1800-01-01 00:00:00.0",calendar="gregorian")
    ncVar = ncFile.createVariable("time","d",("time",))
    ncVar[:] = nc_time
    setattr(ncVar,"long_name","time")
    setattr(ncVar,"standard_name","time")
    setattr(ncVar,"units","days since 1800-01-01 00:00:00.0")
    setattr(ncVar,"calendar","gregorian")
    if "time" in outputlist: outputlist.remove("time")
    # now write the latitude and longitude variables
    if "latitude" not in ds.globalattributes: ndims = 1
    if "longitude" not in ds.globalattributes: ndims = 1
    if ndims==3:
        if "latitude" not in outputlist:
            ncVar = ncFile.createVariable("latitude","d",("latitude",))
            ncVar[:] = pfp_utils.convert_anglestring(str(ds.globalattributes["latitude"]))
            setattr(ncVar,'long_name','latitude')
            setattr(ncVar,'standard_name','latitude')
            setattr(ncVar,'units','degrees')
        if "longitude" not in outputlist:
            ncVar = ncFile.createVariable("longitude","d",("longitude",))
            ncVar[:] = pfp_utils.convert_anglestring(str(ds.globalattributes["longitude"]))
            setattr(ncVar,'long_name','longitude')
            setattr(ncVar,'standard_name','longitude')
            setattr(ncVar,'units','degrees')
    # now make sure the date and time series are in outputlist
    datetimelist = ['xlDateTime','Year','Month','Day','Hour','Minute','Second','Hdh','Ddd']
    # and write them to the netCDF file
    for ThisOne in sorted(datetimelist):
        if ThisOne in outputlist:
            outputlist.remove(ThisOne)
    # write everything else to the netCDF file
    for ThisOne in sorted(outputlist):
        nc_write_var(ncFile,ds,ThisOne,dims)
    # write the coordinate reference system (crs) variable
    if "crs" not in outputlist:
        ncVar = ncFile.createVariable("crs","i",())
        setattr(ncVar,"grid_mapping_name","latitude_longitude")
        setattr(ncVar,"long_name","WGS 1984 datum")
        setattr(ncVar,"longitude_of_prime_meridian","0.0")
        setattr(ncVar,"semi_major_axis","6378137.0")
        setattr(ncVar,"inverse_flattening","298.257223563")
    ncFile.close()

def nc_write_var(ncFile, ds, ThisOne, dim):
    """
    Purpose:
     Function to write data from a series in the data structure to a netCDF variable.
    Usage:
     nc_write_var(ncFile,ds,ThisOne,("time","latitude","longitude"))
      where ncFile is a netCDF file object
            ds is the data structure
            ThisOne is the label of a series in ds
            ("time","latitude","longitude") is the dimension tuple
    Author: PRI
    Date: August 2014
    """
    # get the data type of the series in ds
    dt = get_ncdtype(ds.series[ThisOne]["Data"])
    # force data type to float64 or int32
    if dt not in ["d", "i"]:
        dt = "d"
        if ThisOne in ["Year", "Month", "Day", "Hour", "Minute", "Second"]:
            dt = "i"
    # create the netCDF variable
    try:
        ncVar = ncFile.createVariable(ThisOne, dt, dim)
    except RuntimeError:
        msg = "Error writing variable to netCDF file: "+ThisOne
        raise Exception(msg)
    # different writes to the variable depending on whether it is 1D or 3D
    if len(dim)==1:
        ncVar[:] = ds.series[ThisOne]["Data"].tolist()
    elif len(dim)==3:
        ncVar[:, 0, 0] = ds.series[ThisOne]["Data"].tolist()
    else:
        msg = "Unrecognised dimension request for netCDF variable: "+ThisOne
        raise RuntimeError(msg)
    # write the attributes
    vattrs = sorted(list(ds.series[ThisOne]["Attr"].keys()))
    for item in vattrs:
        if len(str(ds.series[ThisOne]["Attr"][item])) != 0:
            attr = str(ds.series[ThisOne]["Attr"][item])
            ncVar.setncattr(item, attr)
    # make sure the missing_value attribute is written
    if dt == "d":
        ncVar.setncattr("missing_value", repr(float(c.missing_value)))
    else:
        ncVar.setncattr("missing_value", repr(int(c.missing_value)))
    # get the data type of the QC flag
    dt = get_ncdtype(ds.series[ThisOne]["Flag"])
    # create the variable
    ncVar = ncFile.createVariable(ThisOne+"_QCFlag", dt, dim)
    # write 1D or 3D
    if len(dim)==1:
        ncVar[:] = ds.series[ThisOne]["Flag"].tolist()
    elif len(dim)==3:
        ncVar[:, 0, 0] = ds.series[ThisOne]["Flag"].tolist()
    else:
        msg = "Unrecognised dimension request for netCDF variable: "+ThisOne
        raise RuntimeError(msg)
    # set the attributes
    ncVar.setncattr("long_name", ThisOne+"QC flag")
    ncVar.setncattr("units", "none")

def xl_open_write(xl_name):
    xl_filename = os.path.basename(xl_name)
    logger.info(' Opening '+xl_filename+' for writing')
    try:
        xl_file = xlwt.Workbook()
    except:
        logger.error(' Unable to open Excel file '+xl_name+' for writing')
        xl_file = ''
    return xl_file

def xl_read_series(cf):
    # Instance the data structure object.
    ds = DataStructure()
    # add the global atributes
    for gattr in list(cf['Global'].keys()):
        ds.globalattributes[gattr] = cf['Global'][gattr]
    # get the filename
    FileName = get_infilenamefromcf(cf)
    if len(FileName)==0:
        msg = " in_filename not found in control file"
        logger.error(msg)
        ds.returncodes = {"value":1,"message":msg}
        return ds
    if not os.path.exists(FileName):
        msg = ' Input file '+FileName+' specified in control file not found'
        logger.error(msg)
        ds.returncodes = {"value":1,"message":msg}
        return ds
    label_list = list(cf['Variables'].keys())
    if "xlDateTime" not in label_list and "DateTime" not in label_list:
        msg = " No xlDateTime or DateTime section found in control file"
        logger.error(msg)
        ds.returncodes = {"value":1,"message":msg}
        return ds
    # convert from Excel row number to xlrd row number
    first_data_row = int(pfp_utils.get_keyvaluefromcf(cf,["Files"],"in_firstdatarow")) - 1
    header_row = int(pfp_utils.get_keyvaluefromcf(cf,["Files"],"in_headerrow")) - 1
    # get the Excel workbook object.
    file_name = os.path.split(FileName)
    logger.info(" Reading Excel file "+file_name[1])
    xl_book = xlrd.open_workbook(FileName)
    #log.info(" Opened and read Excel file "+FileName)
    ds.globalattributes['featureType'] = 'timeseries'
    ds.globalattributes['xl_filename'] = FileName
    ds.globalattributes['xl_datemode'] = str(xl_book.datemode)
    xlsheet_names = [x.lower() for x in xl_book.sheet_names()]
    # Get the Excel file modification date and time, these will be
    # written to the netCDF file to uniquely identify the version
    # of the Excel file used to create this netCDF file.
    s = os.stat(FileName)
    t = time.localtime(s.st_mtime)
    ds.globalattributes['xl_moddatetime'] = str(datetime.datetime(t[0],t[1],t[2],t[3],t[4],t[5]))
    # Loop over the variables defined in the 'Variables' section of the configuration file.
    info = {}
    for n, label in enumerate(label_list):
        if xl_check_cf_section(cf, label):
            xlsheet_name = cf["Variables"][label]["xl"]["sheet"]
            if xlsheet_name.lower() in xlsheet_names:
                xlsheet_index = xlsheet_names.index(xlsheet_name.lower())
                active_sheet = xl_book.sheet_by_index(xlsheet_index)
                header_list = [x.lower() for x in active_sheet.row_values(header_row)]
                if cf["Variables"][label]["xl"]["name"].lower() in header_list:
                    logger.info(" Getting "+label+" from sheet "+xlsheet_name)
                    last_data_row = int(active_sheet.nrows)
                    ds.series[str(label)] = {}
                    xl_col = header_list.index(cf["Variables"][label]["xl"]["name"].lower())
                    values = active_sheet.col_values(xl_col)[first_data_row:last_data_row]
                    types = active_sheet.col_types(xl_col)[first_data_row:last_data_row]
                    nrecs = len(values)
                    ds.series[label]["Data"] = numpy.ones(nrecs,dtype=numpy.float64)*float(c.missing_value)
                    ds.series[label]["Flag"] = numpy.ones(nrecs,dtype=numpy.int32)
                    for i in range(nrecs):
                        if (types[i]==3) or (types[i]==2) and (values[i]!=c.missing_value):
                            ds.series[label]["Data"][i] = numpy.float64(values[i])
                            ds.series[label]["Flag"][i] = numpy.int32(0)
                    ds.series[label]["Attr"] = {"nrecs":nrecs}
                    for attr in list(cf["Variables"][label]["Attr"].keys()):
                        ds.series[label]["Attr"][attr] = cf["Variables"][label]["Attr"][attr]
                    if "missing_value" not in list(ds.series[label]["Attr"].keys()):
                        ds.series[label]["Attr"]["missing_value"] = numpy.int32(c.missing_value)
                    info[label] = {"sheet":active_sheet, "nrecs":nrecs}
                else:
                    if "Function" not in cf["Variables"][label]:
                        logger.error("  "+label+" not found on sheet "+xlsheet_name)
            else:
                if "Function" not in cf["Variables"][label]:
                    logger.error("  Sheet "+xlsheet_name+" ("+label+") not found in Excel workbook")
    # check that all variables have the same length
    all_good = True
    label_list = list(info.keys())
    nrecs0 = info[label_list[0]]["nrecs"]
    for label in label_list[1:]:
        if info[label]["nrecs"] != nrecs0:
            msg = "  Series " + label + " has " + str(info[label]["nrecs"])
            msg = msg + ", expected "+str(nrecs0)
            logger.error(msg)
            all_good = False
    if all_good:
        ds.returncodes = {"value":0, "message":"OK"}
        ds.globalattributes["nc_nrecs"] = nrecs0
    else:
        msg = "Series with unequal lengths found"
        ds.returncodes = {"value":1, "message":msg}
    return ds

def xl_check_cf_section(cf, label):
    """
    Purpose:
     Helper logical for checking L1 control file entries.
    Usage:
    Author: PRI
    Date: March 2017
    """
    result = False
    cf_label = cf["Variables"][label]
    if "xl" in list(cf_label.keys()):
        if "xl" in list(cf_label.keys()):
            if "sheet" in list(cf_label["xl"].keys()):
                result = True
            else:
                logger.error("  Key 'sheet' not found in control file entry for "+label)
                result = False
    return result

def xl_write_AlternateStats(ds, l4_info):
    l4a = l4_info["GapFillFromAlternate"]
    file_name = os.path.split(l4a["info"]["xl_file_name"])
    logger.info(' Writing alternate fit statistics to ' + file_name[1])
    # open the Excel file
    xlfile = xlwt.Workbook()
    # list of outputs to write to the Excel file
    date_list = ["startdate", "enddate"]
    # loop over the series that have been gap filled using alternate data
    d_xf = xlwt.easyxf(num_format_str='dd/mm/yyyy hh:mm')
    label_list = sorted(l4a["outputs"].keys())
    for label in label_list:
        # get the list of values to output with the start and end dates removed
        output_list = list(l4a["outputs"][label]["results"].keys())
        for item in date_list:
            if item in output_list: output_list.remove(item)
        # add a sheet with the series label
        xlResultsSheet = xlfile.add_sheet(label)
        xlRow = 9
        xlCol = 0
        for dt in date_list:
            xlResultsSheet.write(xlRow, xlCol, dt)
            for item in l4a["outputs"][label]["results"][dt]:
                xlRow = xlRow + 1
                xlResultsSheet.write(xlRow, xlCol, item, d_xf)
            xlRow = 9
            xlCol = xlCol + 1
        for output in output_list:
            xlResultsSheet.write(xlRow, xlCol, output)
            # convert masked array to ndarray
            output_array = numpy.ma.filled(l4a["outputs"][label]["results"][output], float(c.missing_value))
            for item in output_array:
                xlRow = xlRow + 1
                # xlwt under Anaconda seems to only allow float64!
                xlResultsSheet.write(xlRow, xlCol, numpy.float64(item))
            xlRow = 9
            xlCol = xlCol + 1
    xlfile.save(l4a["info"]["xl_file_name"])

def xl_write_SOLOStats(ds, l5_info):
    if "solo" not in list(l5_info.keys()):
        return
    # get the output file name
    out_filename = get_outfilenamefromcf(l5_info["cf"])
    # get the Excel file name
    xl_filename = out_filename.replace('.nc', '_SOLOStats.xls')
    xl_name = os.path.split(xl_filename)
    logger.info(' Writing SOLO statistics to ' + xl_name[1])
    # open the Excel file
    xlfile = xlwt.Workbook()
    # list of outputs to write to the Excel file
    date_list = ["startdate", "enddate"]
    # loop over the series that have been gap filled using ACCESS data
    d_xf = xlwt.easyxf(num_format_str='dd/mm/yyyy hh:mm')
    outputs = list(l5_info["solo"]["outputs"].keys())
    outputs.sort()
    for output in outputs:
        # get the list of values to output with the start and end dates removed
        stats = list(l5_info["solo"]["outputs"][output]["results"].keys())
        for item in date_list:
            if item in outputs:
                outputs.remove(item)
        # add a sheet with the series output
        xlResultsSheet = xlfile.add_sheet(output)
        xlRow = 10
        xlCol = 0
        for dt in date_list:
            xlResultsSheet.write(xlRow, xlCol, dt)
            for item in l5_info["solo"]["outputs"][output]["results"][dt]:
                xlRow = xlRow + 1
                xlResultsSheet.write(xlRow, xlCol, item, d_xf)
            xlRow = 10
            xlCol = xlCol + 1
            # remove startdate and enddate from the list of outputs
            stats.remove(dt)
        for stat in stats:
            xlResultsSheet.write(xlRow, xlCol, stat)
            # convert masked array to ndarray
            output_array = numpy.ma.filled(l5_info["solo"]["outputs"][output]["results"][stat],
                                           float(c.missing_value))
            for item in output_array:
                xlRow = xlRow + 1
                # xlwt under Anaconda seems to only allow float64!
                xlResultsSheet.write(xlRow, xlCol, numpy.float64(item))
            xlRow = 10
            xlCol = xlCol + 1
    xlfile.save(xl_filename)

def xl_write_ISD_timesteps(xl_file_path, data):
    """
    Purpose:
     Writes a dictionary to a worksheet in an Excel workbook.
     This routine has 2 arguments,an Excel worksheet instance and
     a dictionary of data to be written out.  The dictionary
     format needs to be:
      data[site][year]["mean"]
      data[site][year]["stdev"]
      data[site][year]["mode"]
    Usage:
     pfp_io.xl_write_ISD_timesteps(xl_file_path, data)
      where xl_file_path is an Excel workbook file name
            data         is a dictionary as defined above
    Side effects:
     Writes to an Excel worksheet instance.
    Called by:
    Calls:
    Author: PRI
    Date: August 2017
    """
    # get a workbook
    xl_book = xlwt.Workbook()
    # get a list of the sheets to add
    site_list = list(data.keys())
    year_list = list(data[site_list[0]].keys())
    stat_list = list(data[site_list[0]][year_list[0]].keys())
    # loop over the statistics
    for stat in stat_list:
        # add a worksheet for the statistics
        xl_sheet = xl_book.add_sheet(stat)
        # write the header line
        for col, year in enumerate(year_list):
            xl_sheet.write(0,col+1,year)
        # write the data, one row per site, one column per year
        for row, site in enumerate(site_list):
            xl_sheet.write(row+1,0,site)
            for col, year in enumerate(year_list):
                xl_sheet.write(row+1,col+1,data[site][year][stat])
    # save the workbook
    xl_book.save(xl_file_path)

    return

def xl_write_data(xl_sheet, data, xlCol=0):
    """
    Purpose:
     Writes a dictionary to a worksheet in an Excel workbook.
     This routine has 2 arguments,an Excel worksheet instance and
     a dictionary of data to be written out.  The dictionary
     format needs to be:
      1) data["DateTime"]["data"]   - a list of Python datetimes, these will
                                      be written tp the first column of the
                                      worksheet
         data["DateTime"]["units"]  - units of the date time eg "Days", "Years"
         data["DateTime"]["format"] - a format string for xlwt.easyxf eg "dd/mm/yyy"
      2) data[variable]["data"]     - a numpy array of data values
         data[variable]["units"]    - units of the data
         data[variable]["format"]   - an xlwt.easyxf format string eg "0.00" for 2 decimal places
         There can be multiple variables but each must follow the above template.
    Usage:
     pfp_io.xl_write_data(xl_sheet, data)
      where xl_sheet is an Excel worksheet instance
            data     is a dictionary as defined above
    Side effects:
     Writes to an Excel worksheet instance
    Called by:
    Calls:
    Author: PRI
    Date: June 2015
    """
    #xlCol = 0
    # write the data to the xl file
    series_list = list(data.keys())
    xl_sheet.write(1,xlCol,data["DateTime"]["attr"]["units"])
    nrows = len(data["DateTime"]["data"])
    ncols = len(series_list)
    d_xf = xlwt.easyxf(num_format_str=data["DateTime"]["attr"]["format"])
    for j in range(nrows):
        xl_sheet.write(j+2,xlCol,data["DateTime"]["data"][j],d_xf)
    series_list.remove("DateTime")
    series_list.sort()
    for item in series_list:
        xlCol = xlCol + 1
        xl_sheet.write(0,xlCol,data[item]["attr"]["units"])
        xl_sheet.write(1,xlCol,item)
        d_xf = xlwt.easyxf(num_format_str=data[item]["attr"]["format"])
        if numpy.ma.isMA(data[item]["data"]):
            tmp = numpy.ma.filled(data[item]["data"],fill_value=numpy.NaN)
        else:
            tmp = data[item]["data"]
        for j in range(nrows):
            xl_sheet.write(j+2,xlCol,tmp[j],d_xf)

def xl_write_series(ds, xlfullname, outputlist=None):
    if "nc_nrecs" in list(ds.globalattributes.keys()):
        nRecs = int(ds.globalattributes["nc_nrecs"])
    else:
        variablelist = list(ds.series.keys())
        nRecs = len(ds.series[variablelist[0]]["Data"])
    # open the Excel file
    msg = " Opening and writing Excel file " + os.path.basename(xlfullname)
    logger.info(msg)
    xlfile = xlwt.Workbook(encoding="latin-1")
    # set the datemode
    if "xl_datemode" not in ds.globalattributes:
        if platform.system() == "darwin":
            ds.globalattributes["xl_datemode"] = 0
        else:
            ds.globalattributes["xl_datemode"] = 1
    xlfile.dates_1904 = int(ds.globalattributes["xl_datemode"])
    # add sheets to the Excel file
    xlAttrSheet = xlfile.add_sheet("Attr")
    xlDataSheet = xlfile.add_sheet("Data")
    xlFlagSheet = xlfile.add_sheet("Flag")
    # write the global attributes
    msg = " Writing the global attributes to the Excel file"
    logger.info(msg)
    xlcol = 0
    xlrow = 0
    xlAttrSheet.write(xlrow, xlcol, "Global attributes")
    xlrow = xlrow + 1
    globalattrlist = list(ds.globalattributes.keys())
    globalattrlist.sort()
    for ThisOne in sorted([x for x in globalattrlist if "Flag" not in x]):
        xlAttrSheet.write(xlrow, xlcol, ThisOne)
        xlAttrSheet.write(xlrow, xlcol+1, str(ds.globalattributes[ThisOne].encode("ascii", "ignore")))
        xlrow = xlrow + 1
    for ThisOne in sorted([x for x in globalattrlist if "Flag" in x]):
        xlAttrSheet.write(xlrow, xlcol, ThisOne)
        xlAttrSheet.write(xlrow, xlcol+1, str(ds.globalattributes[ThisOne].encode("ascii", "ignore")))
        xlrow = xlrow + 1
    # write the variable attributes
    logger.info(" Writing the variable attributes to the Excel file")
    xlrow = xlrow + 1
    xlAttrSheet.write(xlrow, xlcol, "Variable attributes")
    xlrow = xlrow + 1
    xlcol_varname = 0
    xlcol_attrname = 1
    xlcol_attrvalue = 2
    variablelist = list(ds.series.keys())
    if outputlist is None:
        outputlist = variablelist
    else:
        for ThisOne in outputlist:
            if ThisOne not in variablelist:
                logger.warning(" Requested series " + ThisOne + " not found in data structure")
                outputlist.remove(ThisOne)
        if len(outputlist) == 0:
            outputlist = variablelist
    outputlist.sort()
    for ThisOne in ["DateTime", "DateTime_UTC"]:
        if ThisOne in outputlist: outputlist.remove(ThisOne)
    for ThisOne in outputlist:
        xlAttrSheet.write(xlrow, xlcol_varname, ThisOne)
        attributelist = list(ds.series[ThisOne]["Attr"].keys())
        attributelist.sort()
        for Attr in attributelist:
            xlAttrSheet.write(xlrow, xlcol_attrname, Attr)
            xlAttrSheet.write(xlrow, xlcol_attrvalue, str(ds.series[ThisOne]["Attr"][Attr]))
            xlrow = xlrow + 1
    # write the Excel date/time to the data and the QC flags as the first column
    if "xlDateTime" not in ds.series:
        pfp_utils.get_xldatefromdatetime(ds)
    xlDateTime, f, a = pfp_utils.GetSeries(ds, "xlDateTime")
    logger.info(" Writing the datetime to the Excel file")
    d_xf = xlwt.easyxf(num_format_str='dd/mm/yyyy hh:mm')
    xlDataSheet.write(2,xlcol,'xlDateTime')
    for j in range(nRecs):
        xlDataSheet.write(j+3,xlcol,xlDateTime[j],d_xf)
        xlFlagSheet.write(j+3,xlcol,xlDateTime[j],d_xf)
    # remove xlDateTime from the list of variables to be written to the Excel file
    if "xlDateTime" in outputlist: outputlist.remove("xlDateTime")
    # now start looping over the other variables in the xl file
    xlcol = xlcol + 1
    # loop over variables to be output to xl file
    for ThisOne in outputlist:
        # put up a progress message
        msg = " Writing " + ThisOne + " into column " + str(xlcol) + " of the Excel file"
        logger.info(msg)
        # write the units and the variable name to the header rows in the xl file
        attrlist = list(ds.series[ThisOne]["Attr"].keys())
        if "long_name" in attrlist:
            longname = ds.series[ThisOne]["Attr"]["long_name"]
        elif "Description" in attrlist:
            longname = ds.series[ThisOne]["Attr"]["Description"]
        else:
            longname = None
        if "units" in attrlist:
            units = ds.series[ThisOne]["Attr"]["units"]
        elif "Units" in attrlist:
            units = ds.series[ThisOne]["Attr"]["Units"]
        else:
            units = None
        xlDataSheet.write(0, xlcol, longname)
        xlDataSheet.write(1, xlcol, units)
        xlDataSheet.write(2, xlcol, ThisOne)
        # loop over the values in the variable series (array writes don't seem to work)
        for j in range(nRecs):
            xlDataSheet.write(j+3, xlcol, float(ds.series[ThisOne]["Data"][j]))
        # check to see if this variable has a quality control flag
        if "Flag" in list(ds.series[ThisOne].keys()):
            # write the QC flag name to the xls file
            xlFlagSheet.write(2, xlcol, ThisOne)
            # specify the format of the QC flag (integer)
            d_xf = xlwt.easyxf(num_format_str="0")
            # loop over QC flag values and write to xls file
            for j in range(nRecs):
                xlFlagSheet.write(j+3, xlcol, int(ds.series[ThisOne]['Flag'][j]), d_xf)
        # increment the column pointer
        xlcol = xlcol + 1
    xlfile.save(xlfullname)

def xlsx_write_series(ds, xlsxfullname, outputlist=None):
    if "nc_nrecs" in list(ds.globalattributes.keys()):
        nRecs = int(ds.globalattributes["nc_nrecs"])
    else:
        variablelist = list(ds.series.keys())
        nRecs = len(ds.series[variablelist[0]]["Data"])
    # open the Excel file
    msg = " Opening and writing Excel file " + os.path.basename(xlsxfullname)
    logger.info(msg)
    if "xl_datemode" not in ds.globalattributes:
        if platform.system() == "darwin":
            ds.globalattributes["xl_datemode"] = 0
        else:
            ds.globalattributes["xl_datemode"] = 1
    if int(ds.globalattributes["xl_datemode"]) == 1:
        xlfile = xlsxwriter.Workbook(xlsxfullname, {"date_1904": True, "nan_inf_to_errors": True})
    else:
        xlfile = xlsxwriter.Workbook(xlsxfullname, {"date_1904": False, "nan_inf_to_errors": True})
    # add sheets to the Excel file
    xlAttrSheet = xlfile.add_worksheet("Attr")
    xlDataSheet = xlfile.add_worksheet("Data")
    xlFlagSheet = xlfile.add_worksheet("Flag")
    # write the global attributes
    logger.info(" Writing the global attributes to the Excel file")
    xlcol = 0
    xlrow = 0
    xlAttrSheet.write(xlrow, xlcol, "Global attributes")
    xlrow = xlrow + 1
    globalattrlist = list(ds.globalattributes.keys())
    globalattrlist.sort()
    for ThisOne in sorted([x for x in globalattrlist if "Flag" not in x]):
        xlAttrSheet.write(xlrow, xlcol, ThisOne)
        xlAttrSheet.write(xlrow, xlcol+1, str(ds.globalattributes[ThisOne]))
        xlrow = xlrow + 1
    for ThisOne in sorted([x for x in globalattrlist if "Flag" in x]):
        xlAttrSheet.write(xlrow, xlcol, ThisOne)
        xlAttrSheet.write(xlrow, xlcol+1, str(ds.globalattributes[ThisOne]))
        xlrow = xlrow + 1
    # write the variable attributes
    logger.info(" Writing the variable attributes to the Excel file")
    xlrow = xlrow + 1
    xlAttrSheet.write(xlrow, xlcol, "Variable attributes")
    xlrow = xlrow + 1
    xlcol_varname = 0
    xlcol_attrname = 1
    xlcol_attrvalue = 2
    variablelist = list(ds.series.keys())
    if outputlist is None:
        outputlist = variablelist
    else:
        for ThisOne in outputlist:
            if ThisOne not in variablelist:
                logger.warning(" Requested series " + ThisOne + " not found in data structure")
                outputlist.remove(ThisOne)
        if len(outputlist) == 0:
            outputlist = variablelist
    outputlist.sort()
    for ThisOne in ["DateTime", "DateTime_UTC"]:
        if ThisOne in outputlist: outputlist.remove(ThisOne)
    for ThisOne in outputlist:
        xlAttrSheet.write(xlrow, xlcol_varname, ThisOne)
        attributelist = list(ds.series[ThisOne]["Attr"].keys())
        attributelist.sort()
        for Attr in attributelist:
            xlAttrSheet.write(xlrow, xlcol_attrname, Attr)
            xlAttrSheet.write(xlrow, xlcol_attrvalue, str(ds.series[ThisOne]["Attr"][Attr]))
            xlrow = xlrow + 1
    # write the Excel date/time to the data and the QC flags as the first column
    ldt = ds.series["DateTime"]["Data"]
    logger.info(" Writing the datetime to the Excel file")
    dt_format = xlfile.add_format({"num_format": "dd/mm/yyyy hh:mm"})
    xlDataSheet.write(2, xlcol, "xlDateTime")
    xlFlagSheet.write(2, xlcol, "xlDateTime")
    for j in range(nRecs):
        xlDataSheet.write_datetime(j+3, xlcol, ldt[j], dt_format)
        xlFlagSheet.write_datetime(j+3, xlcol, ldt[j], dt_format)
    # remove xlDateTime from the list of variables to be written to the Excel file
    if "xlDateTime" in outputlist: outputlist.remove("xlDateTime")
    # now start looping over the other variables in the xl file
    xlcol = xlcol + 1
    # loop over variables to be output to xl file
    for ThisOne in outputlist:
        # put up a progress message
        logger.info(" Writing " + ThisOne + " into column " + str(xlcol) + " of the Excel file")
        # write the units and the variable name to the header rows in the xl file
        attrlist = list(ds.series[ThisOne]["Attr"].keys())
        if "long_name" in attrlist:
            longname = ds.series[ThisOne]["Attr"]["long_name"]
        elif "Description" in attrlist:
            longname = ds.series[ThisOne]["Attr"]["Description"]
        else:
            longname = None
        if "units" in attrlist:
            units = ds.series[ThisOne]["Attr"]["units"]
        elif "Units" in attrlist:
            units = ds.series[ThisOne]["Attr"]["Units"]
        else:
            units = None
        xlDataSheet.write(0, xlcol, longname)
        xlDataSheet.write(1, xlcol, units)
        xlDataSheet.write(2, xlcol, ThisOne)
        # loop over the values in the variable series (array writes don't seem to work)
        for j in range(nRecs):
            xlDataSheet.write(j+3, xlcol, float(ds.series[ThisOne]["Data"][j]))
        # check to see if this variable has a quality control flag
        if "Flag" in list(ds.series[ThisOne].keys()):
            # write the QC flag name to the Excel file
            xlFlagSheet.write(2, xlcol, ThisOne)
            # specify the format of the QC flag (integer)
            flag_format = xlfile.add_format({"num_format": "0"})
            # loop over QC flag values and write to xl file
            for j in range(nRecs):
                xlFlagSheet.write(j+3, xlcol, int(ds.series[ThisOne]["Flag"][j]), flag_format)
        # increment the column pointer
        xlcol = xlcol + 1

    xlfile.close()<|MERGE_RESOLUTION|>--- conflicted
+++ resolved
@@ -964,17 +964,9 @@
         for xl_label in xl_labels:
             nc_label = l1ire["xl_sheets"][xl_sheet][xl_label]
             col = headers.index(xl_label)
-<<<<<<< HEAD
-            #logger.info(str(nc_label) +' '+ str(xl_label) +' '+ str(xl_sheet) +' '+ str(col))
             values = numpy.array(active_sheet.col_values(col)[fdr:ldr])
             types = numpy.array(active_sheet.col_types(col)[fdr:ldr])
             mode = scipy.stats.mode(types, nan_policy='propagate')
-            #logger.info(str(xl_label) +' '+ str(mode[0][0]) +' '+ str((mode[1][0])))
-=======
-            values = numpy.array(active_sheet.col_values(col)[fdr:ldr])
-            types = numpy.array(active_sheet.col_types(col)[fdr:ldr])
-            mode = scipy.stats.mode(types, nan_policy='propagate')
->>>>>>> 897285ce
             if mode[0][0] == 3 and 100*mode[1][0]/nrecs > 75:
                 # time stamp (Excel cell type = 3)
                 msg = " Got time stamp " + xl_label + " from sheet " + xl_sheet
