# standard modules
import copy
import datetime
import inspect
import logging
import ntpath
import os
import platform
import time
import traceback
# 3rd party modules
import numpy
from PyQt5 import QtWidgets
import scipy.stats
import timezonefinder
import xlrd
# PFP modules
import constants as c
import pfp_cfg
import pfp_func
import pfp_gui
import pfp_io
import pfp_ts
import pfp_utils

logger = logging.getLogger("pfp_log")

def change_variable_names(cfg, ds):
    """
    Purpose:
     Change variable names to the new (October 2018) scheme.
    Usage:
    Author: PRI
    Date: October 2018
    """
    # get a list of potential mappings
    renames_exact = list(cfg["rename_exact"].keys())
    # loop over the variables in the data structure
    labels = list(ds.series.keys())
    for label in labels:
        if label in renames_exact:
            new_name = cfg["rename_exact"][label]
            ds.series[new_name] = ds.series.pop(label)
    # rename pattern matches
    renames_pattern = list(cfg["rename_pattern"].keys())
    labels = list(ds.series.keys())
    for rp in renames_pattern:
        llen = len(rp)
        srp = cfg["rename_pattern"][rp]
        klen = len(srp)
        # loop over the variables in the control file
        for label in labels:
            if ((label[:llen] == rp) and
                (label[:klen] != srp)):
                new_name = label.replace(label[:llen], srp)
                ds.series[new_name] = ds.series.pop(label)
    return

def change_variable_units(cfg, ds):
    """
    Purpose:
     Change variable units to the new (May 2020) scheme.
    Usage:
    Author: PRI
    Date: June 2020
    """
    labels = list(ds.series.keys())
    # coerce units into a standard form
    old_units = list(cfg["units_map"].keys())
    new_units = [cfg["units_map"][o] for o in old_units]
    ok_units = list(set(old_units + new_units))
    for label in labels:
        if label in ["DateTime", "time"]:
            continue
        units = ds.series[label]["Attr"]["units"]
        if len(units) == 0:
            continue
        if units not in ok_units:
            msg = " Unrecognised units " + units + " for variable " + label
            logger.warning(msg)
            continue
        if units in old_units:
            ds.series[label]["Attr"]["units"] = cfg["units_map"][units]
    return

def CheckExcelWorkbook(l1_info):
    """
    Purpose:
     Check that the requested sheets and variables are in the Excel workbook.
    Usage:
    Side effects:
    Author: PRI
    Date: February 2020
    """
    l1ire = l1_info["read_excel"]
    # get the labels of variables in the netCDF file
    # need to add check for duplicate variables on multiple sheets
    nc_labels = list(l1ire["Variables"].keys())
    l1ire["xl_sheets"] = {}
    # check the requested sheets are present and get a list of variables for each sheet
    msg = " Reading Excel workbook " + l1ire["Files"]["in_filename"]
    logger.info(msg)
    xl_book = xlrd.open_workbook(l1ire["Files"]["file_name"], on_demand=True)
    # put the Excel workbook datemode into the global attributes
    l1ire["Global"]["xl_datemode"] = str(xl_book.datemode)
    xl_sheets_present = xl_book.sheet_names()
    for nc_label in nc_labels:
        if "xl" in list(l1ire["Variables"][nc_label].keys()):
            xl_sheet = l1ire["Variables"][nc_label]["xl"]["sheet"]
            xl_label = l1ire["Variables"][nc_label]["xl"]["name"]
            #print xl_sheet, xl_label, nc_label
            if xl_sheet not in xl_sheets_present:
                msg = " Sheet " + xl_sheet + " (" + xl_label + ") not found in workbook, skipping ..."
                logger.warning(msg)
                del l1ire["Variables"][nc_label]
                continue
            if xl_sheet not in list(l1ire["xl_sheets"].keys()):
                l1ire["xl_sheets"][xl_sheet] = {"DateTime": "", "xl_labels":{}}
            l1ire["xl_sheets"][xl_sheet]["xl_labels"][xl_label] = nc_label
    # check the requested variables are on the specified sheets
    xl_data = {}
    for xl_sheet in list(l1ire["xl_sheets"].keys()):
        xl_data[xl_sheet] = xl_book.sheet_by_name(xl_sheet)
        headers = xl_data[xl_sheet].row_values(l1ire["Files"]["in_headerrow"])
        for xl_label in list(l1ire["xl_sheets"][xl_sheet]["xl_labels"].keys()):
            if xl_label not in headers:
                msg = " Variable " + xl_label + " not found on sheet " + xl_sheet + ", skipping ..."
                logger.warning(msg)
                del l1ire["xl_sheets"][xl_sheet]["xl_labels"][xl_label]
    # now we know what variables on which sheets have been requested and are present
    # find the timestamp label for each sheet
    fdr = int(l1ire["Files"]["in_firstdatarow"])
    for xl_sheet in list(l1ire["xl_sheets"].keys()):
        got_timestamp = False
        ldr = int(xl_data[xl_sheet].nrows)
        xl_labels = xl_data[xl_sheet].row_values(l1ire["Files"]["in_headerrow"])
        for xl_label in xl_labels:
            col = xl_labels.index(xl_label)
            types = numpy.array(xl_data[xl_sheet].col_types(col)[fdr:ldr])
            mode = scipy.stats.mode(types)
            #print xl_sheet, xl_label, col, mode[0][0], fdr, ldr
<<<<<<< HEAD
            if mode[0][0] == xlrd.XL_CELL_DATE and 100*mode[1][0]//len(types) > 75:
=======
            if mode[0][0] == xlrd.XL_CELL_DATE and 100*mode[1][0]/len(types) > 75:
>>>>>>> 82783930
                got_timestamp = True
                #print " Time stamp is " + xl_label + " for sheet " + xl_sheet
                l1ire["xl_sheets"][xl_sheet]["DateTime"] = xl_label
                if xl_label in l1ire["xl_sheets"][xl_sheet]["xl_labels"]:
                    del l1ire["xl_sheets"][xl_sheet]["xl_labels"][xl_label]
                break
        if not got_timestamp:
            msg = " Time stamp not found for sheet " + xl_sheet +", skipping ..."
            logger.warning(msg)
            del l1ire["xl_sheets"][xl_sheet]

    return xl_data

def check_executables():
    # check for the executable files required
    if platform.system() == "Windows":
        executable_extension = ".exe"
    else:
        executable_extension = ""
    executable_names = ["solo/bin/sofm", "solo/bin/solo", "solo/bin/seqsolo",
                        "mds/bin/gf_mds", "mpt/bin/ustar_mp"]
    missing_executable = False
    for executable_name in executable_names:
        executable_name = executable_name + executable_extension
        if not os.path.isfile(executable_name):
            missing_executable = True
    if missing_executable:
        msg = "One or more of the required executable files could not be found.\n"
        msg = msg + "If you are running on Windows, clone the repository again.\n"
        msg = msg + "If you are running on OSX or Linux, use the make_nix script\n"
        msg = msg + "to compile the executables."
        result = pfp_gui.MsgBox_Quit(msg, title="Critical")
    return

def check_status_ok(ds, info):
    if info["status"]["value"] != 0:
        ds.returncodes["value"] = info["status"]["value"]
        ds.returncodes["message"] = info["status"]["message"]
        logger.error(info["status"]["message"])
        return False
    else:
        return True

def concatenate_update_controlfile(cfg):
    """
    Purpose:
     Parse the concatenate control file to update the syntax from earlier OFQC/PFP
     versions to the syntax used by this version.
    Usage:
     result = pfp_compliance.concatenate_update_controlfile(cfg)
     where cfg is a ConfigObj object
           result is True if the concatenate control file was updated successfully
                     False if it couldn't be updated
    Side effects:
    Author: PRI
    Date: February 2020
    """
    # copy the control file
    cfg_original = copy.deepcopy(cfg)
    # initialise the return logical
    ok = True
    try:
        strip_list = ['"', "'", "[", "]"]
        for key1 in cfg:
            if key1 in ["level"]:
                cfg[key1] = parse_cfg_values(key1, cfg[key1], strip_list)
            elif key1 in ["Options"]:
                for key2 in cfg[key1]:
                    cfg2 = cfg[key1][key2]
                    if key2 in ["MaxGapInterpolate"]:
                        cfg2 = parse_cfg_values(key2, cfg2, strip_list)
                    else:
                        del cfg[key1][key2]
            elif key1 in ["Files"]:
                for key2 in cfg[key1]:
                    cfg2 = cfg[key1][key2]
                    for key3 in cfg2:
                        cfg3 = cfg[key1][key2][key3]
                        cfg3 = parse_cfg_values(key3, cfg3, strip_list)
            else:
                del cfg[key1]
        # check to see if the control file object has been changed
        if cfg != cfg_original:
            # and save it if it has changed
            file_name = os.path.basename(cfg.filename)
            logger.info(" Updated and saved control file " + file_name)
            cfg.write()
    except Exception:
        ok = False
        msg = " An error occurred while updating the concatenate control file syntax"
        logger.error(msg)
        error_message = traceback.format_exc()
        logger.error(error_message)
    return ok

def consistent_Fco2_storage(ds, file_name):
    """
    Purpose:
     Make the various incarnations of single point Fco2 storage consistent.
    Author: PRI
    Date: November 2019
    """
    labels = list(ds.series.keys())
    if "CO2" not in labels:
        # do nothing if CO2 concentration does not exist
        pass
    elif "Fco2_single" in labels:
        # do nothing if Fco2_single already exists
        pass
    elif "Fco2_storage" in labels:
        # Fc_single may be called Fc_storage in earlier files
        level = ds.globalattributes["nc_level"]
        descr = "description_" + level
        variable = pfp_utils.GetVariable(ds, "Fco2_storage")
        if "using single point CO2 measurement" in variable["Attr"][descr]:
            variable["Label"] = "Fco2_single"
            pfp_utils.CreateVariable(ds, variable)
            pfp_utils.DeleteVariable(ds, "Fco2_storage")
    else:
        # neither Fco2_single nor Fco2_storage exist, try to calculate
        # check to see if the measurement height is defined
        CO2 = pfp_utils.GetVariable(ds, "CO2")
        zms = pfp_utils.get_number_from_heightstring(CO2["Attr"]["height"])
        if zms == None:
            while zms == None:
                text, ok = QtWidgets.QInputDialog.getText(None, file_name,
                                                          "Enter CO2 measuement height in metres",
                                                          QtWidgets.QLineEdit.Normal,"")
                zms = pfp_utils.get_number_from_heightstring(text)
        # update the CO2 variable attribute
        CO2["Attr"]["height"] = zms
        pfp_utils.CreateVariable(ds, CO2)
        # calculate single point Fc storage term
        cf = {"Options": {"zms": zms}}
        pfp_ts.CalculateFco2StorageSinglePoint(cf, ds)
        # convert Fco2_single from mg/m^2/s to umol/m^2/s
        pfp_utils.CheckUnits(ds, "Fco2_single", "umol/m^2/s", convert_units=True)
    return

def copy_ws_wd(ds):
    """
    Purpose:
     Make sure the Ws and Wd variables are in the L3 netCDF files.
    Usage:
    Author: PRI
    Date: October 2018
    """
    # get a list of the series
    series_list = sorted(list(ds.series.keys()))
    if "Wd" not in series_list:
        if "Wd_SONIC_Av" in series_list:
            ds.series["Wd"] = copy.deepcopy(ds.series["Wd_SONIC_Av"])
            ds.series["Wd"]["Attr"]["long_name"] = "Wind direction (copied from Wd_SONIC_Av)"
    if "Ws" not in series_list:
        if "Ws_SONIC_Av" in series_list:
            ds.series["Ws"] = copy.deepcopy(ds.series["Ws_SONIC_Av"])
            ds.series["Ws"]["Attr"]["long_name"] = "Wind speed (copied from Ws_SONIC_Av)"
    return

def ParseConcatenateControlFile(cf):
    """
    Purpose:
     Make the concatenate information dictionary
    Usage:
    Side effects:
    Author: PRI
    Date: August 2019
    """
    info = {}
    info["NetCDFConcatenate"] = {"OK": True}
    inc = info["NetCDFConcatenate"]
    # check the control file has a Files section
    if "Files" not in cf:
        msg = " Files section missing from control file"
        logger.error(msg)
        inc["OK"] = False
        return info
    # check the [Files] section contains an [Out] section and an [In] section
    for item in ["Out", "In"]:
        if item not in cf["Files"]:
            msg = " " + item + " subsection missing from Files section"
            logger.error(msg)
            inc["OK"] = False
            return info
    # check the [In] section contains at least 1 entry
    if len(list(cf["Files"]["In"].keys())) < 2:
        msg = " Less than 2 input files specified"
        logger.error(msg)
        inc["OK"] = False
        return info
    # get a list of the input file names
    inc["in_file_names"] = []
    for key in sorted(list(cf["Files"]["In"].keys())):
        file_name = cf["Files"]["In"][key]
        if os.path.isfile(file_name):
            inc["in_file_names"].append(file_name)
        else:
            msg = " File not found (" + ntpath.basename(file_name) + ")"
            logger.warning(msg)
    # get the output file name
    if "ncFileName" not in cf["Files"]["Out"]:
        msg = " No ncFileName key in Out subsection of Files section"
        logger.error(msg)
        inc["OK"] = False
        return info
    inc["out_file_name"] = cf["Files"]["Out"]["ncFileName"]
    # check the output path exists, create if it doesn't
    file_path, file_name = os.path.split(inc["out_file_name"])
    if not os.path.isdir(file_path):
        os.makedirs(file_path)
    # work through the choices in the [Options] section
    opt = pfp_utils.get_keyvaluefromcf(cf, ["Options"], "NumberOfDimensions", default=3)
    inc["NumberOfDimensions"] = int(opt)
    opt = pfp_utils.get_keyvaluefromcf(cf, ["Options"], "MaxGapInterpolate", default=0)
    inc["MaxGapInterpolate"] = int(opt)
    opt = pfp_utils.get_keyvaluefromcf(cf, ["Options"], "FixTimeStepMethod", default="round")
    inc["FixTimeStepMethod"] = str(opt)
    opt = pfp_utils.get_keyvaluefromcf(cf, ["Options"], "Truncate", default="Yes")
    inc["Truncate"] = str(opt)
    opt = pfp_utils.get_keyvaluefromcf(cf, ["Options"], "TruncateThreshold", default=50)
    inc["TruncateThreshold"] = float(opt)
    s = "AH,CO2,Fa,Fg,Fld,Flu,Fn,Fsd,Fsu,ps,Sws,Ta,Ts,Ws,Wd,Precip"
    opt = pfp_utils.get_keyvaluefromcf(cf, ["Options"], "SeriesToCheck", default=s)
    inc["SeriesToCheck"] = pfp_utils.csv_string_to_list(s)
    # now add the bits and pieces
    inc["start_date"] = []
    inc["end_date"] = []
    inc["chrono_files"] = []
    inc["labels"] = []
    inc["attributes"] = ["group_name", "height", "instrument", "long_name",
                         "standard_name", "units", "valid_range"]
    # add key for updating netCDF files
    stdname = os.path.join("controlfiles", "standard", "nc_cleanup.txt")
    info["NetCDFUpdate"] = pfp_io.get_controlfilecontents(stdname)
    # add key for suppressing output of intermediate variables e.g. Cpd etc
    opt = pfp_utils.get_keyvaluefromcf(cf, ["Options"], "KeepIntermediateSeries", default="No")
    info["RemoveIntermediateSeries"] = {"KeepIntermediateSeries": opt, "not_output": []}
    return info

def ParseL1ControlFile(cf):
    """
    Purpose:
     Check the contents of the Li control file.
     If the L1 control file contents are OK, return with the required information.
     If the L1 control file contents are not OK, return with an error message.
    """
    logger.info(" Parsing the L1 control file")
    # create the settings dictionary
    l1_info = {"status": {"value": 0, "message": "OK"},
              "read_excel": {}}
    l1ire = l1_info["read_excel"]
    # copy the files section from the control file
    l1ire["Files"] = copy.deepcopy(cf["Files"])
    l1ire["Files"]["file_name"] = os.path.join(cf["Files"]["file_path"], cf["Files"]["in_filename"])
    l1ire["Files"]["in_headerrow"] = int(cf["Files"]["in_headerrow"])- 1
    l1ire["Files"]["in_firstdatarow"] = int(cf["Files"]["in_firstdatarow"]) - 1
    # get the global attributes
    l1ire["Global"] = copy.deepcopy(cf["Global"])
    # get the variables
    l1ire["Variables"] = copy.deepcopy(cf["Variables"])
    # checks of the 'Variables' sections would go here
    for label in list(l1ire["Variables"].keys()):
        # check the 'xl' subsection is present
        ok = True
        if "xl" not in list(l1ire["Variables"][label].keys()):
            # the xl subsection can be missing if Function is present
            if "Function" in list(l1ire["Variables"][label].keys()):
                pass
            else:
                msg = " Skipping " + label + " (subsections 'xl' or 'Function' not found)"
                logger.warning(msg)
                ok = False
        # check the 'Attr' subsection is present
        if "Attr" not in list(l1ire["Variables"][label].keys()):
            msg = " Skipping " + label + " (subsection 'Attr' not found)"
            logger.warning(msg)
            ok = False
        if not ok:
            del l1ire["Variables"][label]
            continue
        # check 'sheet' and 'name' are in the 'xl' subsection
        ok = True
        if "xl" in list(l1ire["Variables"][label].keys()):
            for item in ["sheet", "name"]:
                if item not in list(l1ire["Variables"][label]["xl"].keys()):
                    msg = " Skipping " + label + " ('" + item + "' not found in 'xl' subsection)"
                    logger.warning(msg)
                    ok = False
        # check the 'Function' subsection
        elif "Function" in list(l1ire["Variables"][label].keys()):
            # check 'func' is in the 'Function' subsection
            if "func" not in list(l1ire["Variables"][label]["Function"].keys()):
                msg = " Skipping " + label + " ('func' not found in 'Function' subsection)"
                logger.warning(msg)
                ok = False
            # check the function name and arguments
            else:
                # get a list of function names in pfp_func
                implemented_functions_name = [name for name,data in inspect.getmembers(pfp_func,inspect.isfunction)]
                function_string = l1ire["Variables"][label]["Function"]["func"]
                function_name = function_string[:function_string.index("(")]
                # check the function name is implemented
                if function_name not in implemented_functions_name:
                    msg = " Skipping " + label + " (function " + function_name + " not implemented)"
                    logger.warning(msg)
                    ok = False
                # check the arguments are being read in
                else:
                    function_args = function_string[function_string.index("(")+1:-1].split(",")
                    for item in function_args:
                        if item not in list(l1ire["Variables"].keys()):
                            msg = " Skipping " + label + "(function argument '" + item + "' not found"
                            logger.warning(msg)
                            ok = False
                        else:
                            pass
        # we should never get here
        else:
            msg = " These are not the droids you are looking for!"
            logger.error(msg)
            ok = False
        if not ok:
            del l1ire["Variables"][label]
            continue
        # check the 'Attr' subsection
        ok = True
        for item in ["long_name", "units"]:
            if item not in list(l1ire["Variables"][label]["Attr"].keys()):
                msg = " Skipping " + label + " (subsection '" + item + "' not found)"

                logger.warning(msg)
                ok = False
        if not ok:
            del l1ire["Variables"][label]
            continue
    return l1_info

def ParseL3ControlFile(cf, ds):
    """
    Purpose:
     Parse the L3 control file and return contents in the l3_info dictionary.
    Usage:
    Side effects:
    Author: PRI
    Date: August 2019
    """
    ds.returncodes["message"] = "OK"
    ds.returncodes["value"] = 0
    l3_info = {}
    # add key for suppressing output of intermediate variables e.g. Cpd etc
    opt = pfp_utils.get_keyvaluefromcf(cf, ["Options"], "KeepIntermediateSeries", default="No")
    l3_info["RemoveIntermediateSeries"] = {"KeepIntermediateSeries": opt, "not_output": []}
    return l3_info

#def ParseL6ControlFile(cf, ds):
    #"""
    #Purpose:
     #Parse the L6 control file.
    #Usage:
    #Side effects:
    #Author: PRI
    #Date: Back in the day
    #"""
    ## create the L6 information dictionary
    #l6_info = {}
    ## add key for suppressing output of intermediate variables e.g. Ta_aws
    #opt = pfp_utils.get_keyvaluefromcf(cf, ["Options"], "KeepIntermediateSeries", default="No")
    #l6_info["RemoveIntermediateSeries"] = {"KeepIntermediateSeries": opt, "not_output": []}
    #if "EcosystemRespiration" in cf.keys():
        #for output in cf["EcosystemRespiration"].keys():
            #if "ERUsingSOLO" in cf["EcosystemRespiration"][output].keys():
                #rpSOLO_createdict(cf, ds, l6_info, output, "ERUsingSOLO", 610)
            #if "ERUsingLloydTaylor" in cf["EcosystemRespiration"][output].keys():
                #pfp_rpLT.rpLT_createdict(cf, ds, l6_info, output, "ERUsingLloydTaylor", 620)
            #if "ERUsingLasslop" in cf["EcosystemRespiration"][output].keys():
                #pfp_rpLL.rpLL_createdict(cf, ds, l6_info, output, "ERUsingLasslop", 630)
            #if "MergeSeries" in cf["EcosystemRespiration"][output].keys():
                #rpMergeSeries_createdict(cf, ds, l6_info, output, "MergeSeries")
    #if "NetEcosystemExchange" in cf.keys():
        #l6_info["NetEcosystemExchange"] = {}
        #for output in cf["NetEcosystemExchange"].keys():
            #rpNEE_createdict(cf, ds, l6_info["NetEcosystemExchange"], output)
    #if "GrossPrimaryProductivity" in cf.keys():
        #l6_info["GrossPrimaryProductivity"] = {}
        #for output in cf["GrossPrimaryProductivity"].keys():
            #rpGPP_createdict(cf, ds, l6_info["GrossPrimaryProductivity"], output)
    #return l6_info
    # check to see if a turbulence filter has been applied to the CO2 flux
    #if "turbulence_filter" not in Fc["Attr"]:
        ## print error message to the log window
        #msg = "CO2 flux series Fc did not have a turbulence filter applied."
        #logger.error(msg)
        #msg = "Please repeat the L5 processing and apply a turbulence filter."
        #logger.error(msg)
        #msg = "Quiting L6 processing ..."
        #logger.error(msg)
        ## check to see if we are running in interactive mode
        #if cf["Options"]["call_mode"].lower() == "interactive":
            ## if so, put up a message box
            #msg = "CO2 flux series Fc did not have a turbulence filter applied.\n"
            #msg = msg + "Please repeat the L5 processing and apply a turbulence filter.\n"
            #msg = msg + "Quiting L6 processing ..."
            #msgbox = pfp_gui.myMessageBox(msg, title="Critical")
        ## set the return code to non-zero ...
        #ds.returncodes["value"] = 1
        #ds.returncodes["message"] = "quit"
        ## ... and return
        #return

def parse_variable_attributes(attributes_in):
    """
    Purpose:
     Clean up the variable attributes.
    Usage:
    Author: PRI
    Date: September 2019
    """
    attributes_out = copy.deepcopy(attributes_in)
    for attr in attributes_out:
        value = attributes_out[attr]
        if not isinstance(value, str):
            continue
        if attr in ["rangecheck_lower", "rangecheck_upper", "diurnalcheck_numsd"]:
            if ("[" in value) and ("]" in value) and ("*" in value):
                # old style of [value]*12
                value = value[value.index("[")+1:value.index("]")]
            elif ("[" in value) and ("]" in value) and ("*" not in value):
                # old style of [1,2,3,4,5,6,7,8,9,10,11,12]
                value = value.replace("[", "").replace("]", "")
            strip_list = [" ", '"', "'"]
        elif ("ExcludeDates" in attr or
              "ExcludeHours" in attr or
              "LowerCheck" in attr or
              "UpperCheck" in attr):
            strip_list = ["[", "]", '"', "'"]
        else:
            strip_list = ['"', "'"]
        for c in strip_list:
            if c in value:
                value = value.replace(c, "")
        attributes_out[attr] = value
    return attributes_out

def remove_variables(cfg, ds):
    """
    Purpose:
     Remove deprecated variables from a netCDF file.
    Usage:
    Author: PRI
    Date: October 2018
    """
    remove_list = [v for v in list(cfg["Variables"].keys()) if "remove" in cfg["Variables"][v]]
    series_list = sorted(list(ds.series.keys()))
    for label in series_list:
        if label in remove_list:
            ds.series.pop(label)
    return

def change_global_attributes(cfg, ds):
    """
    Purpose:
     Clean up the global attributes.
    Usage:
    Author: PRI
    Date: October 2018
    """
    # check site_name is in ds.globalattributes
    gattr_list = list(ds.globalattributes.keys())
    if "site_name" not in gattr_list:
        logger.warning("Global attributes: site_name not found")
    # check latitude and longitude are in ds.globalattributes
    if "latitude" not in gattr_list:
        logger.warning("Global attributes: latitude not found")
    else:
        lat_string = str(ds.globalattributes["latitude"])
        if len(lat_string) == 0:
            logger.warning("Global attributes: latitude empty")
        else:
            lat = pfp_utils.convert_anglestring(lat_string)
        ds.globalattributes["latitude"] = str(lat)
    if "longitude" not in gattr_list:
        logger.warning("Global attributes: longitude not found")
    else:
        lon_string = str(ds.globalattributes["longitude"])
        if len(lon_string) == 0:
            logger.warning("Global attributes: longitude empty")
        else:
            lon = pfp_utils.convert_anglestring(lon_string)
        ds.globalattributes["longitude"] = str(lon)
    # check to see if there there is a time_zone global attribute
    gattr_list = list(ds.globalattributes.keys())
    if not "time_zone" in gattr_list:
        # get the site name
        site_name = ds.globalattributes["site_name"]
        sn = site_name.replace(" ","").replace(",","").lower()
        # first, see if the site is in constants.tz_dict
        if sn in list(c.tz_dict.keys()):
            ds.globalattributes["time_zone"] = c.tz_dict[sn]
        else:
            if "latitude" in gattr_list and "longitude" in gattr_list:
                lat = float(ds.globalattributes["latitude"])
                lon = float(ds.globalattributes["longitude"])
                if lat != -9999 and lon != -9999:
                    tf = timezonefinder.TimezoneFinder()
                    tz = tf.timezone_at(lng=lon, lat=lat)
                    ds.globalattributes["time_zone"] = tz
                else:
                    logger.warning("Global attributes: unable to define time zone")
                    ds.globalattributes["time_zone"] = ""
    # add or change global attributes as required
    gattr_list = sorted(list(cfg["Global"].keys()))
    for gattr in gattr_list:
        ds.globalattributes[gattr] = cfg["Global"][gattr]
    # remove deprecated global attributes
    flag_list = [g for g in list(ds.globalattributes.keys()) if "Flag" in g]
    others_list = ["end_datetime", "start_datetime", "Functions", "doi"]
    remove_list = others_list + flag_list
    for gattr in list(ds.globalattributes.keys()):
        if gattr in remove_list:
            ds.globalattributes.pop(gattr)
    # rename global attributes
    rename_dict = {"EPDversion":"PythonVersion", "elevation":"altitude"}
    for item in rename_dict:
        if item in list(ds.globalattributes.keys()):
            new_key = rename_dict[item]
            ds.globalattributes[new_key] = ds.globalattributes.pop(item)
    return

def change_variable_attributes(cfg, ds):
    """
    Purpose:
     Clean up the variable attributes.
    Usage:
    Author: PRI
    Date: November 2018
    """
    # rename existing long_name to description, introduce a
    # consistent long_name attribute and introduce the group_name
    # attribute
    vattr_list = list(cfg["variable_attributes"].keys())
    series_list = list(ds.series.keys())
    if "nc_level" not in ds.globalattributes:
        ds.globalattributes["nc_level"] = "L1"
    descr = "description_" + ds.globalattributes["nc_level"]
    for label in series_list:
        variable = pfp_utils.GetVariable(ds, label)
        variable["Attr"][descr] = copy.deepcopy(variable["Attr"]["long_name"])
        for item in vattr_list:
            if label[:len(item)] == item:
                for key in list(cfg["variable_attributes"][item].keys()):
                    if key != "units":
                        variable["Attr"][key] = cfg["variable_attributes"][item][key]
        pfp_utils.CreateVariable(ds, variable)
    # parse variable attributes to new format, remove deprecated variable attributes
    # and fix valid_range == "-1e+35,1e+35"
    tmp = cfg["deprecated"]["attributes"]
    deprecated_attributes = pfp_cfg.cfg_string_to_list(tmp)
    tmp = cfg["deprecated"]["values"]
    deprecated_values = pfp_cfg.cfg_string_to_list(tmp)
    series_list = list(ds.series.keys())
    for label in series_list:
        variable = pfp_utils.GetVariable(ds, label)
        # parse variable attributes to new format
        variable["Attr"] = parse_variable_attributes(variable["Attr"])
        # remove deprecated variable attributes
        for vattr in deprecated_attributes:
            if vattr in list(variable["Attr"].keys()):
                del variable["Attr"][vattr]
        # remove attributes with deprecated values
        for vattr in list(variable["Attr"].keys()):
            if variable["Attr"][vattr] in deprecated_values:
                del variable["Attr"][vattr]
        # remove attributes with empty values
        vattrs_essential = pfp_cfg.cfg_string_to_list(cfg["essential"]["attributes"])
        for vattr in list(variable["Attr"].keys()):
            if ((len(str(variable["Attr"][vattr])) == 0) and (vattr not in vattrs_essential)):
                del variable["Attr"][vattr]
        # fix valid_range == "-1e+35,1e+35"
        if "valid_range" in variable["Attr"]:
            valid_range = variable["Attr"]["valid_range"]
            if valid_range == "-1e+35,1e+35":
                d = numpy.ma.min(variable["Data"])
                mn = pfp_utils.round2significant(d, 4, direction='down')
                d = numpy.ma.max(variable["Data"])
                mx = pfp_utils.round2significant(d, 4, direction='up')
                variable["Attr"]["valid_range"] = repr(mn) + "," + repr(mx)
        pfp_utils.CreateVariable(ds, variable)
    return

def error_handler(info, msg, val):
    """
    Purpose:
     Handle errors from ParseL1ControlFile().
    """
    #print msg
    logger.error(msg)
    info["status"]["message"] = msg
    info["status"]["value"] = val
    return

def exclude_variables(cfg, ds):
    """
    Purpose:
     Remove deprecated variables from a netCDF file.
    Usage:
    Author: PRI
    Date: October 2018
    """
    series_list = sorted(list(ds.series.keys()))
    var_list = [v for v in list(cfg["exclude"].keys())]
    flag_list = [v+"_QCFlag" for v in var_list if v+"_QCFlag" in series_list]
    remove_list = var_list + flag_list
    for label in series_list:
        if label in remove_list:
            ds.series.pop(label)
    return

def include_variables(cfg, ds_in):
    """
    Purpose:
     Only pick variables that match the specified string for the length
     of the specified string.
    Usage:
    Author: PRI
    Date: November 2018
    """
    # get a new data structure
    ds_out = pfp_io.DataStructure()
    # copy the global attributes
    for gattr in ds_in.globalattributes:
        ds_out.globalattributes[gattr] = ds_in.globalattributes[gattr]
    # loop over variables to be included
    include_list = list(cfg["include"].keys())
    series_list = list(ds_in.series.keys())
    for item in include_list:
        for label in series_list:
            if label[0:len(item)] == item:
                ds_out.series[label] = ds_in.series[label]
    return ds_out

def l1_check_controlfile(cfg):
    """
    Purpose:
     Check the L1 control file to make sure it contains all information
     needed to run L1 and that all information is correct.
    Usage:
    Side effects:
    Author: PRI
    Date: June 2020
    """
    ok = True
    # check the expected sections are in the control file
    for item in ["Files", "Global", "Variables"]:
        if item not in list(cfg.keys()):
            msg = " Section '" + item + "' not in control file"
            logger.error(msg)
            ok = False
    # check the directory exists
    file_path = pfp_utils.get_keyvaluefromcf(cfg, ["Files"], "file_path", default=".")
    if not os.path.isdir(file_path):
        msg = " Input directory " + file_path + " not found"
        error_message(msg, mode="correct")
        ok = False
    # get the input file and check it exists
    xl_file_name = pfp_io.get_infilenamefromcf(cfg)
    if not os.path.isfile(xl_file_name):
        msg = " Input file " + os.path.basename(xl_file_name) + " not found"
        error_message(msg, mode="correct")
        ok = False
    # check the header row entry are numbers
    try:
        opt = pfp_utils.get_keyvaluefromcf(cfg, ["Files"], "in_headerrow", default=2)
        opt = int(opt) - 1
    except ValueError:
        msg = " In the Files section of the control file, in_headerrow is not a number"
        error_message(msg, mode="correct")
        ok = False
    # check the first data row entry are numbers
    try:
        opt = pfp_utils.get_keyvaluefromcf(cfg, ["Files"], "in_firstdatarow", default=5)
        opt = int(opt) - 1
    except ValueError:
        msg = " In the Files section of the control file, in_firstdatarow is not a number"
        error_message(msg, mode="correct")
        ok = False
    # check time step is present and makes sense
    try:
        ts = int(cfg["Global"]["time_step"])
    except ValueError:
        msg = " Global attribute 'time_step' is not a number"
        error_message(msg, mode="correct")
        ok = False
    if ts not in [15, 20, 30, 60]:
        msg = " Global attribute 'time_step' must be 15, 20, 30 or 60"
        error_message(msg, mode="correct")
        ok = False
    # check latitude and longitude are present and make sense
    try:
        lat = float(cfg["Global"]["latitude"])
    except ValueError:
        msg = " Global attribute 'latitude' is not a number"
        error_message(msg, mode="correct")
        ok = False
    if lat < -90.0 or lat > 90.0:
        msg = "Global attribute 'latitude' must be between -90 and 90"
        error_message(msg, mode="correct")
        ok = False
    try:
        lon = float(cfg["Global"]["longitude"])
    except ValueError:
        msg = " Global attribute 'longitude' is not a number"
        error_message(msg, mode="correct")
        ok = False
    if lon < -180.0 or lat > 180.0:
        msg = " Global attribute 'longitude' must be between -180 and 180"
        error_message(msg, mode="correct")
        ok = False
    ## check the time zone
    #try:
        #tf = timezonefinder.TimezoneFinder()
        #tz_from_lat_lon = tf.timezone_at(lng=lon, lat=lat)
        #opt = pfp_utils.get_keyvaluefromcf(cfg, ["Global"], "time_zone", default=tz_from_lat_lon)
        #if opt.lower() != tz_from_lat_lon.lower():
            #msg = " Global attribute 'time_zone' inconsistent with latitude and longitude"
            #logger.warning(msg)
            #msg = "  " + opt + " replaced with " + tz_from_lat_lon
            #logger.warning(msg)
            #cfg["Global"]["time_zone"] = tz_from_lat_lon
            #file_name = os.path.basename(cfg.filename)
            #msg = " Updated 'time_zone' global attribute and saved control file " + file_name
            #logger.info(msg)
            #cfg.write()
    #except:
        #msg = " Error checking global attribute 'time_zone'"
        #error_message(msg)
        #ok = False
    return ok

def error_message(msg, mode="correct"):
    logger.error("!!!")
    logger.error(msg)
    if mode == "correct":
        msg = " You can go back to the control file tab and correct the entry"
        logger.error(msg)
    logger.error("!!!")
    return

def l1_update_controlfile(cfg):
    """
    Purpose:
     Parse the L1 control file to update the syntax from earlier OFQC/PFP versions
     to the syntax used by this version.
    Usage:
     result = pfp_compliance.l1_update_controlfile(cfg)
     where cfg is a ConfigObj object
           result is True if the L1 control file was updated successfully
                     False if it couldn't be updated
    Side effects:
    Author: PRI
    Date: February 2020
    """
    # copy the control file
    cfg_original = copy.deepcopy(cfg)
    # initialise the return logical
    ok = True
    try:
        cfg = l1_update_cfg_syntax(cfg)
    except Exception:
        ok = False
        msg = " An error occurred updating the L1 control file syntax"
    # check to see if we can load the nc_cleanup.txt standard control file
    try:
        stdname = "controlfiles/standard/cfg_update.txt"
        std = pfp_io.get_controlfilecontents(stdname)
    except Exception:
        ok = False
        msg = " Unable to load standard control file " + stdname
    # clean up the variable names
    try:
        cfg = l1_update_cfg_variable_deprecate(cfg, std)
        cfg = l1_update_cfg_variable_names(cfg, std)
        cfg = l1_update_cfg_global_attributes(cfg, std)
        cfg = l1_update_cfg_variable_attributes(cfg, std)
    except Exception:
        ok = False
        msg = " An error occurred updating the L1 control file contents"
    if ok:
        # check to see if the control file object has been changed
        if cfg != cfg_original:
            # and save it if it has changed
            file_name = os.path.basename(cfg.filename)
            logger.info(" Updated and saved control file " + file_name)
            cfg.write()
    else:
        logger.error(msg)
        error_message = traceback.format_exc()
        logger.error(error_message)
    return ok

def l1_update_cfg_global_attributes(cfg, std):
    """
    Purpose:
     Update the global attributes according to the rules in the standard control file.
    Usage:
    Author: PRI
    Date: May 2020
    """
    # check for the essential global attributes
    essentials = ["latitude", "longitude", "site_name", "time_step", "time_zone"]
    for gattr in essentials:
        if gattr not in cfg["Global"]:
            cfg["Global"][gattr] = ""
    # remove deprecated global attributes
    deprecated = pfp_cfg.cfg_string_to_list(std["deprecated"]["global"])
    for gattr in deprecated:
        if gattr in cfg["Global"]:
            cfg["Global"].pop(gattr)
    # rename global attributes
    renames = {"EPDversion":"PythonVersion", "elevation":"altitude"}
    for rename in list(renames.keys()):
        if rename in cfg["Global"]:
            cfg["Global"][renames[rename]] = cfg["Global"].pop(rename)
    # add or change global attributes as required
    gattrs = sorted(list(std["Global"].keys()))
    for gattr in gattrs:
        cfg["Global"][gattr] = std["Global"][gattr]
    return cfg

def l1_update_cfg_syntax(cfg):
    """
    Purpose:
     Update an L1 control file from the old-style (pre PFP V1.0) syntax to the
     new-style syntax (post PFP V1.0).
    Usage:
    Side effects:
     Returns a modified control file object.
    Author: PRI
    Date: 9th May 2020, the day after my 64th birthday!
    """
    strip_list = ['"', "'", "[", "]"]
    if "level" not in list(cfg.keys()):
        cfg["level"] = "L1"
    for key1 in cfg:
        if key1 in ["level"]:
            cfg[key1] = parse_cfg_values(key1, cfg[key1], strip_list)
        elif key1 in ["Files", "Global"]:
            for key2 in cfg[key1]:
                cfg[key1][key2] = parse_cfg_values(key2, cfg[key1][key2], strip_list)
        elif key1 in ["Variables"]:
            for key2 in cfg[key1]:
                for key3 in cfg[key1][key2]:
                    if key3 in ["xl", "csv", "Attr"]:
                        cfg3 = cfg[key1][key2][key3]
                        for key4 in cfg3:
                            # for keywords to lower case
                            if key4.lower() != key4:
                                cfg3[key4.lower()] = cfg3.pop(key4)
                            cfg[key1][key2][key3][key4.lower()] = parse_cfg_variables_value(key3, cfg3[key4.lower()])
        else:
            del cfg[key1]
    return cfg

def l1_update_cfg_variable_attributes(cfg, std):
    """
    Purpose:
     Update the variable attributes.
    Usage:
    Comments: There must be a better way to do this that avoids the double
              "for" loop.
    Author: PRI
    Date: May 2020
    """
    # list of essential variable attributes
    vattrs_essential = pfp_cfg.cfg_string_to_list(std["essential"]["attributes"])
    vattrs_deprecated = pfp_cfg.cfg_string_to_list(std["deprecated"]["attributes"])
    # list of standard attribute values
    labels_std = list(std["variable_attributes"].keys())
    labels_cfg = list(cfg["Variables"].keys())
    # add any essential variable attributes that are missing, deprecate those no longer used
    for label in labels_cfg:
        vattrs_cfg = list(cfg["Variables"][label]["Attr"].keys())
        for vattr in vattrs_essential:
            if vattr not in vattrs_cfg:
                cfg["Variables"][label]["Attr"][vattr] = "none"
        for vattr in vattrs_deprecated:
            if vattr in vattrs_cfg:
                del cfg["Variables"][label]["Attr"][vattr]
    # coerce units into a standard form
    old_units = list(std["units_map"].keys())
    new_units = [std["units_map"][o] for o in old_units]
    ok_units = list(set(old_units + new_units))
    for label_cfg in labels_cfg:
        cfg_units = cfg["Variables"][label_cfg]["Attr"]["units"]
        if cfg_units.lower() == "none":
            continue
        elif len(cfg_units) == 0:
            cfg["Variables"][label_cfg]["Attr"]["units"] = "none"
        elif cfg_units in old_units:
            cfg["Variables"][label_cfg]["Attr"]["units"] = std["units_map"][cfg_units]
        elif cfg_units not in ok_units:
            msg = " Unrecognised units " + cfg_units + " for variable " + label_cfg
            logger.warning(msg)
            continue
    # force some variable attributes to particular values
    for label_std in labels_std:
        # length of the label stub in the standard control file
        llen = len(label_std)
        # pointer to attributes in standard control file
        attr_std = std["variable_attributes"][label_std]
        # list of permitted units for variables that match this stub
        units_std = pfp_cfg.cfg_string_to_list(attr_std["units"])
        # loop over variables in the L1 control file
        labels_cfg = [l for l in list(cfg["Variables"].keys()) if l[:len(label_std)] == label_std]
        for label_cfg in labels_cfg:
            # pointer to attributes in user control file
            attr_cfg = cfg["Variables"][label_cfg]["Attr"]
            # units string given in the L1 control file
            units_cfg = attr_cfg["units"]
            if ((label_cfg[:llen] == label_std) and (units_cfg in units_std)):
                # the first letters and units match so update the long_name
                attr_cfg["long_name"] = attr_std["long_name"]
                attr_cfg["group_name"] = attr_std["group_name"]
                if "statistic_type" in list(attr_std.keys()):
                    attr_cfg["statistic_type"] = attr_std["statistic_type"]
                else:
                    attr_cfg["statistic_type"] = "average"
            elif (label_cfg[:llen] == label_std) and (label_cfg[-3:] == "_Sd"):
                attr_cfg["long_name"] = attr_std["long_name"]
                attr_cfg["group_name"] = attr_std["group_name"]
                if "statistic_type" in list(attr_std.keys()):
                    attr_cfg["statistic_type"] = attr_std["statistic_type"]
                else:
                    attr_cfg["statistic_type"] = "standard deviation"
            elif (label_cfg[:llen] == label_std) and (label_cfg[-3:] == "_Vr"):
                attr_cfg["long_name"] = attr_std["long_name"]
                attr_cfg["group_name"] = attr_std["group_name"]
                if "statistic_type" in list(attr_std.keys()):
                    attr_cfg["statistic_type"] = attr_std["statistic_type"]
                else:
                    attr_cfg["statistic_type"] = "variance"
            else:
                continue
    return cfg

def l1_update_cfg_variable_deprecate(cfg, std):
    """
    Purpose:
     Remove deprecated variables from L1 control file.
    Usage:
    Author: PRI
    Date: May 2020
    """
    deprecated = pfp_cfg.cfg_string_to_list(std["deprecated"]["variables"])
    for label in deprecated:
        if label in cfg["Variables"]:
            cfg["Variables"].pop(label)
    return cfg

def l1_update_cfg_variable_names(cfg, std):
    """
    Purpose:
     Update the variable names according to the rules in the standard control file.
    Usage:
    Author: PRI
    Date: May 2020
    """
    # rename exact variable name matches
    renames_exact = list(std["rename_exact"].keys())
    # loop over the variables in the control file
    for label_cfg in list(cfg["Variables"].keys()):
        if label_cfg in renames_exact:
            new_name = std["rename_exact"][label_cfg]
            cfg["Variables"].rename(label_cfg, new_name)
    # rename pattern matches
    renames_pattern = list(std["rename_pattern"].keys())
    for rp in renames_pattern:
        llen = len(rp)
        srp = std["rename_pattern"][rp]
        klen = len(srp)
        # loop over the variables in the control file
        for label_cfg in list(cfg["Variables"].keys()):
            if ((label_cfg[:llen] == rp) and
                (label_cfg[:klen] != srp)):
                new_name = label_cfg.replace(label_cfg[:llen], srp)
                cfg["Variables"].rename(label_cfg, new_name)
    return cfg

def l2_update_controlfile(cfg):
    """
    Purpose:
     Parse the L2 control file to update the syntax from earlier OFQC/PFP versions
     to the syntax used by this version.
    Usage:
     result = pfp_compliance.l2_update_controlfile(cfg)
     where cfg is a ConfigObj object
           result is True if the L2 control file was updated successfully
                     False if it couldn't be updated
    Side effects:
    Author: PRI
    Date: February 2020
    """
    # copy the control file
    cfg_original = copy.deepcopy(cfg)
    # initialise the return logical
    ok = True
    try:
        cfg = l2_update_cfg_syntax(cfg)
    except Exception:
        ok = False
        msg = " An error occurred while updating the L2 control file syntax"
    # check to see if we can load the nc_cleanup.txt standard control file
    try:
        stdname = "controlfiles/standard/cfg_update.txt"
        std = pfp_io.get_controlfilecontents(stdname)
    except Exception:
        ok = False
        msg = " Unable to load standard control file " + stdname
    # clean up the variable names
    try:
        cfg = l2_update_cfg_variable_deprecate(cfg, std)
        cfg = l2_update_cfg_variable_names(cfg, std)
        cfg = l2_update_cfg_variable_attributes(cfg, std)
    except Exception:
        ok = False
        msg = " An error occurred updating the L1 control file contents"
    if ok:
        # check to see if the control file object has been changed
        if cfg != cfg_original:
            # and save it if it has changed
            file_name = os.path.basename(cfg.filename)
            logger.info(" Updated and saved control file " + file_name)
            cfg.write()
    else:
        logger.error(msg)
        error_message = traceback.format_exc()
        logger.error(error_message)
    return ok

def l2_update_cfg_syntax(cfg):
    """
    Purpose:
     Update an L2 control file from the old-style (pre PFP V1.0) syntax to the
     new-style syntax (post PFP V1.0).
    Usage:
    Side effects:
     Returns a modified control file object.
    Author: PRI
    Date: May 2020
    """
    strip_list = ['"', "'", "[", "]"]
    for key1 in cfg:
        if key1 in ["level"]:
            cfg[key1] = parse_cfg_values(key1, cfg[key1], strip_list)
        elif key1 in ["Files"]:
            for key2 in cfg[key1]:
                cfg2 = cfg[key1][key2]
                cfg2 = parse_cfg_values(key2, cfg2, strip_list)
                cfg[key1][key2] = cfg2
        elif key1 in ["Options"]:
            for key2 in cfg[key1]:
                if key2 in ["irga_type", "SONIC_Check", "IRGA_Check"]:
                    cfg2 = cfg[key1][key2]
                    cfg2 = parse_cfg_values(key2, cfg2, strip_list)
                    cfg[key1][key2] = cfg2
                else:
                    del cfg[key1][key2]
        elif key1 in ["Plots"]:
            for key2 in cfg[key1]:
                title = parse_cfg_plots_title(cfg, key1, key2)
                cfg[key1].rename(key2, title)
                cfg2 = cfg[key1][title]
                for key3 in cfg2:
                    # force keywords to lower case
                    cfg2.rename(key3, key3.lower())
                    cfg3 = cfg2[key3.lower()]
                    cfg3 = parse_cfg_plots_value(key3, cfg3)
                    cfg[key1][title][key3.lower()] = cfg3
        elif key1 in ["Variables"]:
            for key2 in cfg[key1]:
                for key3 in cfg[key1][key2]:
                    cfg3 = cfg[key1][key2][key3]
                    if key3 in ["RangeCheck", "DependencyCheck", "DiurnalCheck", "ExcludeDates",
                                "ApplyFcStorage", "MergeSeries", "AverageSeries"]:
                        for key4 in cfg3:
                            # force keywords to lower case
                            cfg3.rename(key4, key4.lower())
                            cfg4 = cfg3[key4.lower()]
                            cfg4 = parse_cfg_variables_value(key3, cfg4)
                            cfg[key1][key2][key3][key4.lower()] = cfg4
        else:
            del cfg[key1]
    return cfg

def l2_update_cfg_variable_attributes(cfg, std):
    """
    Purpose:
     Update the variable attributes according to the rules in the standard control file.
      - rename variables in DependencyCheck
    Usage:
    Author: PRI
    Date: May 2020
    """
    # rename exact variable name matches
    renames_exact = list(std["rename_exact"].keys())
    # rename pattern matches
    renames_pattern = list(std["rename_pattern"].keys())
    # loop over variables in the control file
    labels_cfg = list(cfg["Variables"].keys())
    for label_cfg in labels_cfg:
        if "DependencyCheck" in cfg["Variables"][label_cfg]:
            source = cfg["Variables"][label_cfg]["DependencyCheck"]["source"]
            vs = pfp_cfg.cfg_string_to_list(source)
            vs = [std["rename_exact"][v] if v in renames_exact else v for v in vs]
            for rp in renames_pattern:
                llen = len(rp)
                srp = std["rename_pattern"][rp]
                klen = len(srp)
                vs = [v.replace(v[:llen], srp) if ((v[:llen] == rp) and
                                                   (v[:klen] != srp)) else v for v in vs]
            cfg["Variables"][label_cfg]["DependencyCheck"]["source"] = ",".join(vs)
    return cfg

def l2_update_cfg_variable_deprecate(cfg, std):
    """
    Purpose:
     Remove deprecated variables from L2 control file.
    Usage:
    Author: PRI
    Date: May 2020
    """
    deprecated = pfp_cfg.cfg_string_to_list(std["deprecated"]["variables"])
    for label in deprecated:
        if label in cfg["Variables"]:
            cfg["Variables"].pop(label)
    return cfg

def l2_update_cfg_variable_names(cfg, std):
    """
    Purpose:
     Update the variable names according to the rules in the standard control file.
    Usage:
    Author: PRI
    Date: May 2020
    """
    # rename exact variable name matches
    renames_exact = list(std["rename_exact"].keys())
    # loop over the variables in the Variables section of the control file
    for label_cfg in list(cfg["Variables"].keys()):
        if label_cfg in renames_exact:
            new_name = std["rename_exact"][label_cfg]
            cfg["Variables"].rename(label_cfg, new_name)
    # rename pattern matches
    renames_pattern = list(std["rename_pattern"].keys())
    for rp in renames_pattern:
        llen = len(rp)
        srp = std["rename_pattern"][rp]
        klen = len(srp)
        # loop over the variables in the control file
        for label_cfg in list(cfg["Variables"].keys()):
            if ((label_cfg[:llen] == rp) and
                (label_cfg[:klen] != srp)):
                new_name = label_cfg.replace(label_cfg[:llen], srp)
                cfg["Variables"].rename(label_cfg, new_name)
    # loop over the variables in the Plots section of the control file
    if "Plots" in list(cfg.keys()):
        plots = list(cfg["Plots"])
        for plot in plots:
            if "variables" in cfg["Plots"][plot]:
                cp = cfg["Plots"][plot]["variables"]
                vs = pfp_cfg.cfg_string_to_list(cp)
                vs = [std["rename_exact"][v] if v in renames_exact else v for v in vs]
                for rp in renames_pattern:
                    llen = len(rp)
                    srp = std["rename_pattern"][rp]
                    klen = len(srp)
                    vs = [v.replace(v[:llen], srp) if ((v[:llen] == rp) and
                                                       (v[:klen] != srp)) else v for v in vs]
                cfg["Plots"][plot]["variables"] = ",".join(vs)
            elif "type" in cfg["Plots"][plot]:
                if cfg["Plots"][plot]["type"] == "xy":
                    for axis in ["xseries", "yseries"]:
                        cp = cfg["Plots"][plot][axis]
                        vs = pfp_cfg.cfg_string_to_list(cp)
                        vs = [std["rename_exact"][v] if v in renames_exact else v for v in vs]
                        for rp in renames_pattern:
                            llen = len(rp)
                            srp = std["rename_pattern"][rp]
                            klen = len(srp)
                            vs = [v.replace(v[:llen], srp) if ((v[:llen] == rp) and
                                                               (v[:klen] != srp)) else v for v in vs]
                        cfg["Plots"][plot][axis] = ",".join(vs)
    return cfg

def l3_update_controlfile(cfg):
    """
    Purpose:
     Parse the L3 control file to update the syntax from earlier OFQC/PFP versions
     to the syntax used by this version.
    Usage:
     result = pfp_compliance.update_l3_controlfile(cfg)
     where cfg is a ConfigObj object
           result is True if the L3 control file was updated successfully
                     False if it couldn't be updated
    Side effects:
    Author: PRI
    Date: February 2020
    """
    # get a copy of the original control file object
    cfg_original = copy.deepcopy(cfg)
    # initialise the return logical
    ok = True
    try:
        cfg = l3_update_cfg_syntax(cfg)
    except Exception:
        ok = False
        msg = " An error occurred while updating the L3 control file syntax"
    # check to see if we can load the nc_cleanup.txt standard control file
    try:
        stdname = "controlfiles/standard/cfg_update.txt"
        std = pfp_io.get_controlfilecontents(stdname)
    except Exception:
        ok = False
        msg = " Unable to load standard control file " + stdname
    # clean up the variable names
    try:
        cfg = l3_update_cfg_options(cfg, std)
        cfg = l3_update_cfg_variable_deprecate(cfg, std)
        cfg = l3_update_cfg_variable_names(cfg, std)
        cfg = l3_update_cfg_variable_attributes(cfg, std)
    except Exception:
        ok = False
        msg = " An error occurred updating the L3 control file contents"
    if ok:
        # check to see if the control file object has been changed
        if cfg != cfg_original:
            # and save it if it has changed
            file_name = os.path.basename(cfg.filename)
            logger.info(" Updated and saved control file " + file_name)
            cfg.write()
    else:
        logger.error(msg)
        error_message = traceback.format_exc()
        logger.error(error_message)
    return ok

def l3_update_cfg_options(cfg, std):
    """
    Purpose:
     Update an L3 control file Options section.
    Usage:
    Side effects:
     Returns a modified control file object.
    Author: PRI
    Date: May 2020
    """
    # move items from the General section (if it exists) to the Options section.
    if "General" in cfg:
        if "Options" not in cfg:
            cfg["Options"] = {}
        for item in cfg["General"]:
            cfg["Options"][item] = cfg["General"][item]
        del cfg["General"]
    # update the units in the Options section
    if "Options" in cfg:
        for item in cfg["Options"]:
            if item in ["ApplyFcStorage", "CcUnits", "FcUnits", "ReplaceFcStorage", "DisableFcWPL"]:
                cfg["Options"].rename(item, item.replace("Fc", "Fco2"))
        old_units = list(std["units_map"].keys())
        for item in list(cfg["Options"].keys()):
            if cfg["Options"][item] in old_units:
                cfg["Options"][item] = std["units_map"][cfg["Options"][item]]
    return cfg

def l3_update_cfg_syntax(cfg):
    """
    Purpose:
     Update an L3 control file from the old-style (pre PFP V1.0) syntax to the
     new-style syntax (post PFP V1.0).
    Usage:
    Side effects:
     Returns a modified control file object.
    Author: PRI
    Date: May 2020
    """
    strip_list = ['"', "'", "[", "]"]
    for key1 in cfg:
        if key1 in ["level"]:
            cfg[key1] = parse_cfg_values(key1, cfg[key1], strip_list)
        elif key1 in ["Files", "Global", "Soil", "Massman"]:
            for key2 in cfg[key1]:
                cfg2 = cfg[key1][key2]
                cfg2 = parse_cfg_values(key2, cfg2, strip_list)
                cfg[key1][key2] = cfg2
        elif key1 in ["Options"]:
            for key2 in cfg[key1]:
                if key2 in ["MassmanCorrection", "UseL2Fluxes",
                            "CO2Units", "Fco2Units", "ApplyFco2Storage",
                            "ReplaceFco2Storage", "DisableFco2WPL",
                            "CcUnits", "FcUnits", "ApplyFcStorage",
                            "ReplaceFcStorage", "DisableFcWPL",
                            "CorrectFgForStorage", "CorrectIndividualFg",
                            "2DCoordRotation", "zms"]:
                    cfg2 = cfg[key1][key2]
                    cfg2 = parse_cfg_values(key2, cfg2, strip_list)
                    cfg[key1][key2] = cfg2
                else:
                    del cfg[key1][key2]
        elif key1 in ["Plots"]:
            for key2 in cfg[key1]:
                title = parse_cfg_plots_title(cfg, key1, key2)
                cfg[key1].rename(key2, title)
                cfg2 = cfg[key1][title]
                for key3 in cfg2:
                    # force keywords to lower case
                    cfg2.rename(key3, key3.lower())
                    cfg3 = cfg2[key3.lower()]
                    cfg3 = parse_cfg_plots_value(key3, cfg3)
                    cfg[key1][title][key3.lower()] = cfg3
        elif key1 in ["Variables"]:
            for key2 in cfg[key1]:
                for key3 in cfg[key1][key2]:
                    if key3 in ["RangeCheck", "DependencyCheck", "DiurnalCheck", "ExcludeDates",
                                "ApplyFco2Storage", "MergeSeries", "AverageSeries"]:
                        cfg3 = cfg[key1][key2][key3]
                        for key4 in cfg3:
                            # force keywords to lower case
                            cfg3.rename(key4, key4.lower())
                            cfg4 = cfg3[key4.lower()]
                            cfg4 = parse_cfg_variables_value(key3, cfg4)
                            cfg[key1][key2][key3][key4.lower()] = cfg4
        else:
            del cfg[key1]
    return cfg

def l3_update_cfg_variable_attributes(cfg, std):
    """
    Purpose:
     Update the variable attributes according to the rules in the standard control file.
      - rename variables in DependencyCheck
    Usage:
    Author: PRI
    Date: May 2020
    """
    # rename exact variable name matches
    renames_exact = list(std["rename_exact"].keys())
    # rename pattern matches
    renames_pattern = list(std["rename_pattern"].keys())
    # loop over variables in the control file
    labels_cfg = list(cfg["Variables"].keys())
    for label_cfg in labels_cfg:
        for qc in ["DependencyCheck", "MergeSeries", "AverageSeries"]:
            if qc in cfg["Variables"][label_cfg]:
                source = cfg["Variables"][label_cfg][qc]["source"]
                vs = pfp_cfg.cfg_string_to_list(source)
                vs = [std["rename_exact"][v] if v in renames_exact else v for v in vs]
                for rp in renames_pattern:
                    llen = len(rp)
                    srp = std["rename_pattern"][rp]
                    klen = len(srp)
                    vs = [v.replace(v[:llen], srp) if ((v[:llen] == rp) and
                                                       (v[:klen] != srp)) else v for v in vs]
                cfg["Variables"][label_cfg][qc]["source"] = ",".join(vs)
            else:
                continue
    return cfg

def l3_update_cfg_variable_deprecate(cfg, std):
    """
    Purpose:
     Remove deprecated variables from L3 control file.
    Usage:
    Author: PRI
    Date: May 2020
    """
    deprecated = pfp_cfg.cfg_string_to_list(std["deprecated"]["variables"])
    for label in deprecated:
        if label in cfg["Variables"]:
            cfg["Variables"].pop(label)
    return cfg

def l3_update_cfg_variable_names(cfg, std):
    """
    Purpose:
     Update the variable names according to the rules in the standard control file.
    Usage:
    Author: PRI
    Date: May 2020
    """
    # rename exact variable name matches
    renames_exact = list(std["rename_exact"].keys())
    # loop over the variables in the Variables section of the control file
    for label_cfg in list(cfg["Variables"].keys()):
        if label_cfg in renames_exact:
            new_name = std["rename_exact"][label_cfg]
            cfg["Variables"].rename(label_cfg, new_name)
    # rename pattern matches
    renames_pattern = list(std["rename_pattern"].keys())
    for rp in renames_pattern:
        llen = len(rp)
        srp = std["rename_pattern"][rp]
        klen = len(srp)
        # loop over the variables in the control file
        for label_cfg in list(cfg["Variables"].keys()):
            if ((label_cfg[:llen] == rp) and
                (label_cfg[:klen] != srp)):
                new_name = label_cfg.replace(label_cfg[:llen], srp)
                cfg["Variables"].rename(label_cfg, new_name)
    # loop over the variables in the Plots section of the control file
    if "Plots" in list(cfg.keys()):
        plots = list(cfg["Plots"])
        for plot in plots:
            cp = cfg["Plots"][plot]["variables"]
            vs = pfp_cfg.cfg_string_to_list(cp)
            vs = [std["rename_exact"][v] if v in renames_exact else v for v in vs]
            for rp in renames_pattern:
                llen = len(rp)
                srp = std["rename_pattern"][rp]
                klen = len(srp)
                vs = [v.replace(v[:llen], srp) if ((v[:llen] == rp) and
                                                   (v[:klen] != srp)) else v for v in vs]
            cfg["Plots"][plot]["variables"] = ",".join(vs)
    return cfg

def l4_update_controlfile(cfg):
    """
    Purpose:
     Parse the L4 control file to make sure the syntax is correct and that the
     control file contains all of the information needed.
    Usage:
     result = pfp_compliance.l4_update_controlfile(cfg)
     where cfg is a ConfigObj object
           result is True if the L4 control file was updated successfully
                     False if it couldn't be updated
    Side effects:
    Author: PRI
    Date: June 2020
    """
    # get a copy of the original control file object
    cfg_original = copy.deepcopy(cfg)
    # initialise the return logical
    ok = True
    try:
        cfg = l4_update_cfg_syntax(cfg)
    except Exception:
        ok = False
        msg = " An error occurred while updating the L4 control file syntax"
    # check to see if we can load the nc_cleanup.txt standard control file
    try:
        stdname = "controlfiles/standard/cfg_update.txt"
        std = pfp_io.get_controlfilecontents(stdname)
    except Exception:
        ok = False
        msg = " Unable to load standard control file " + stdname
    # clean up the variable names
    try:
        #cfg = l3_update_cfg_options(cfg, std)
        cfg = l4_update_cfg_variable_deprecate(cfg, std)
        cfg = l4_update_cfg_variable_names(cfg, std)
        cfg = l4_update_cfg_variable_attributes(cfg, std)
    except Exception:
        ok = False
        msg = " An error occurred updating the L4 control file contents"
    if ok:
        # check to see if the control file object has been changed
        if cfg != cfg_original:
            # and save it if it has changed
            file_name = os.path.basename(cfg.filename)
            logger.info(" Updated and saved control file " + file_name)
            cfg.write()
    else:
        logger.error(msg)
        error_message = traceback.format_exc()
        logger.error(error_message)
    return ok

def l4_update_cfg_syntax(cfg):
    """
    Purpose:
     Update an L4 control file from the old-style (pre PFP V1.0) syntax to the
     new-style syntax (post PFP V1.0).
    Usage:
    Side effects:
     Returns a modified control file object.
    Author: PRI
    Date: June 2020
    """
    strip_list = ['"', "'", "[", "]"]
    for key1 in cfg:
        if key1 in ["level"]:
            cfg[key1] = parse_cfg_values(key1, cfg[key1], strip_list)
        elif key1 in ["Files", "Global"]:
            for key2 in cfg[key1]:
                cfg2 = cfg[key1][key2]
                cfg2 = parse_cfg_values(key2, cfg2, strip_list)
                cfg[key1][key2] = cfg2
        elif key1 in ["Options"]:
            for key2 in cfg[key1]:
                cfg2 = cfg[key1][key2]
                if key2 in ["MaxGapInterpolate"]:
                    cfg2 = parse_cfg_values(key2, cfg2, strip_list)
                    cfg[key1][key2] = cfg2
                else:
                    del cfg[key1][key2]
        elif key1 in ["Imports"]:
            if key1 in ["Imports"]:
                for key2 in cfg[key1]:
                    for key3 in cfg[key1][key2]:
                        cfg3 = cfg[key1][key2][key3]
                        cfg3 = parse_cfg_values(key3, cfg3, strip_list)
                        cfg[key1][key2][key3] = cfg3
        elif key1 in ["Drivers"]:
            for key2 in cfg[key1]:
                for key3 in cfg[key1][key2]:
                    cfg3 = cfg[key1][key2][key3]
                    if key3 in ["GapFillFromAlternate", "GapFillFromClimatology",
                                "GapFillUsingMDS"]:
                        for key4 in cfg3:
                            cfg4 = cfg[key1][key2][key3][key4]
                            for key5 in cfg4:
                                cfg4.rename(key5, key5.lower())
                                cfg5 = cfg4[key5.lower()]
                                cfg5 = parse_cfg_values(key5, cfg5, strip_list)
                                cfg[key1][key2][key3][key4][key5.lower()] = cfg5
                    elif key3 in ["RangeCheck", "DependencyCheck", "DiurnalCheck",
                                  "ExcludeDates", "MergeSeries"]:
                        # strip out unwanted characters
                        for key4 in cfg3:
                            # force lower case
                            cfg3.rename(key4, key4.lower())
                            cfg4 = cfg[key1][key2][key3][key4.lower()]
                            cfg4 = parse_cfg_variables_value(key3, cfg4)
                            cfg[key1][key2][key3][key4.lower()] = cfg4
        elif key1 in ["GUI"]:
            continue
        else:
            del cfg[key1]
    return cfg

def l4_update_cfg_variable_attributes(cfg, std):
    """
    Purpose:
     Update the variable attributes according to the rules in the standard control file.
      - rename variables in DependencyCheck
    Usage:
    Author: PRI
    Date: June 2020
    """
    # rename exact variable name matches
    renames_exact = list(std["rename_exact"].keys())
    # rename pattern matches
    renames_pattern = list(std["rename_pattern"].keys())
    # loop over variables in the control file
    labels_cfg = list(cfg["Drivers"].keys())
    for label_cfg in labels_cfg:
        for qc in ["DependencyCheck", "MergeSeries", "AverageSeries"]:
            if qc in cfg["Drivers"][label_cfg]:
                source = cfg["Drivers"][label_cfg][qc]["source"]
                vs = pfp_cfg.cfg_string_to_list(source)
                vs = [std["rename_exact"][v] if v in renames_exact else v for v in vs]
                for rp in renames_pattern:
                    llen = len(rp)
                    srp = std["rename_pattern"][rp]
                    klen = len(srp)
                    vs = [v.replace(v[:llen], srp) if ((v[:llen] == rp) and
                                                       (v[:klen] != srp)) else v for v in vs]
                cfg["Drivers"][label_cfg][qc]["source"] = ",".join(vs)
            else:
                continue
        for gfm in ["GapFillFromAlternate", "GapFillFromClimatology", "GapFillUsingMDS"]:
            if gfm in cfg["Drivers"][label_cfg]:
                gfvs = list(cfg["Drivers"][label_cfg][gfm].keys())
                for gfv in gfvs:
                    if gfv in renames_exact:
                        new_name = std["rename_exact"][gfv]
                        cfg["Drivers"][label_cfg][gfm].rename(gfv, new_name)
                for rp in renames_pattern:
                    llen = len(rp)
                    srp = std["rename_pattern"][rp]
                    klen = len(srp)
                    # loop over the variables in the control file
                    for gfv in gfvs:
                        if ((gfv[:llen] == rp) and
                            (gfv[:klen] != srp)):
                            new_name = gfv.replace(gfv[:llen], srp)
                            cfg["Drivers"][label_cfg][gfm].rename(gfv, new_name)
    return cfg

def l4_update_cfg_variable_deprecate(cfg, std):
    """
    Purpose:
     Remove deprecated variables from L4 control file.
    Usage:
    Author: PRI
    Date: June 2020
    """
    deprecated = pfp_cfg.cfg_string_to_list(std["deprecated"]["variables"])
    for label in deprecated:
        if label in cfg["Drivers"]:
            cfg["Drivers"].pop(label)
    return cfg

def l4_update_cfg_variable_names(cfg, std):
    """
    Purpose:
     Update the variable names according to the rules in the standard control file.
    Usage:
    Author: PRI
    Date: June 2020
    """
    # rename exact variable name matches
    renames_exact = list(std["rename_exact"].keys())
    # loop over the variables in the Variables section of the control file
    for label_cfg in list(cfg["Drivers"].keys()):
        if label_cfg in renames_exact:
            new_name = std["rename_exact"][label_cfg]
            cfg["Drivers"].rename(label_cfg, new_name)
    # rename pattern matches
    renames_pattern = list(std["rename_pattern"].keys())
    for rp in renames_pattern:
        llen = len(rp)
        srp = std["rename_pattern"][rp]
        klen = len(srp)
        # loop over the variables in the control file
        for label_cfg in list(cfg["Drivers"].keys()):
            if ((label_cfg[:llen] == rp) and
                (label_cfg[:klen] != srp)):
                new_name = label_cfg.replace(label_cfg[:llen], srp)
                cfg["Drivers"].rename(label_cfg, new_name)
    return cfg

def l5_update_controlfile(cfg):
    """
    Purpose:
     Parse the L5 control file to make sure the syntax is correct and that the
     control file contains all of the information needed.
    Usage:
     result = pfp_compliance.l5_update_controlfile(cfg)
     where cfg is a ConfigObj object
           result is True if the L5 control file was updated successfully
                     False if it couldn't be updated
    Side effects:
    Author: PRI
    Date: June 2020
    """
    # get a copy of the original control file object
    cfg_original = copy.deepcopy(cfg)
    # initialise the return logical
    ok = True
    try:
        cfg = l5_update_cfg_syntax(cfg)
    except Exception:
        ok = False
        msg = " An error occurred while updating the L5 control file syntax"
    # check to see if we can load the nc_cleanup.txt standard control file
    try:
        stdname = "controlfiles/standard/cfg_update.txt"
        std = pfp_io.get_controlfilecontents(stdname)
    except Exception:
        ok = False
        msg = " Unable to load standard control file " + stdname
    # clean up the variable names
    try:
        cfg = l5_update_cfg_options(cfg, std)
        cfg = l5_update_cfg_variable_deprecate(cfg, std)
        cfg = l5_update_cfg_variable_names(cfg, std)
        cfg = l5_update_cfg_variable_attributes(cfg, std)
    except Exception:
        ok = False
        msg = " An error occurred updating the L5 control file contents"
    if ok:
        # check to see if the control file object has been changed
        if cfg != cfg_original:
            # and save it if it has changed
            file_name = os.path.basename(cfg.filename)
            logger.info(" Updated and saved control file " + file_name)
            cfg.write()
    else:
        logger.error(msg)
        error_message = traceback.format_exc()
        logger.error(error_message)
    return ok

def l5_update_cfg_options(cfg, std):
    """
    Purpose:
     Update Options section in L5 control file.
    Usage:
    Side effects:
     Returns a modified control file object.
    Author: PRI
    Date: June 2020
    """
    # check to see if control file has an Options section
    if "Options" not in cfg:
        return
    # rename exact variable name matches
    renames_exact = list(std["rename_exact"].keys())
    # rename pattern matches
    renames_pattern = list(std["rename_pattern"].keys())
    # loop over entries in the Options section, exact match
    options = cfg["Options"]
    for option in options:
        opt = cfg["Options"][option]
        if opt in renames_exact:
            cfg["Options"][option] = std["rename_exact"][opt]
    # loop over entries in the Options section, pattern match
    options = cfg["Options"]
    for rp in renames_pattern:
        llen = len(rp)
        srp = std["rename_pattern"][rp]
        klen = len(srp)
        for option in options:
            opt = str(cfg["Options"][option])
            if ((opt[:llen] == rp) and
                (opt[:klen] != srp)):
                new_opt = opt.replace(opt[:llen], srp)
                cfg["Options"][option] = new_opt
    return cfg

def l5_update_cfg_syntax(cfg):
    """
    Purpose:
     Update an L5 control file from the old-style (pre PFP V1.0) syntax to the
     new-style syntax (post PFP V1.0).
    Usage:
    Side effects:
     Returns a modified control file object.
    Author: PRI
    Date: June 2020
    """
    strip_list = ['"', "'", "[", "]"]
    for key1 in cfg:
        if key1 in ["level"]:
            cfg[key1] = parse_cfg_values(key1, cfg[key1], strip_list)
        elif key1 in ["Files", "Global", "ustar_threshold"]:
            for key2 in cfg[key1]:
                cfg2 = cfg[key1][key2]
                cfg2 = parse_cfg_values(key2, cfg2, strip_list)
                cfg[key1][key2] = cfg2
        elif key1 in ["Options"]:
            for key2 in cfg[key1]:
                if key2 in ["MaxGapInterpolate", "MaxShortGapLength", "FilterList",
                            "TurbulenceFilter", "DayNightFilter", "AcceptDayTimes",
                            "TruncateToImports"]:
                    cfg2 = cfg[key1][key2]
                    cfg2 = parse_cfg_values(key2, cfg2, strip_list)
                    cfg[key1][key2] = cfg2
                else:
                    del cfg[key1][key2]
        elif key1 in ["Imports"]:
            for key2 in cfg[key1]:
                for key3 in cfg[key1][key2]:
                    cfg3 = cfg[key1][key2][key3]
                    cfg3 = parse_cfg_values(key3, cfg3, strip_list)
                    cfg[key1][key2][key3] = cfg3
        elif key1 in ["Fluxes"]:
            # key2 is the variable name
            for key2 in cfg[key1]:
                # key3 is the gap filling method
                for key3 in cfg[key1][key2]:
                    cfg3 = cfg[key1][key2][key3]
                    if key3 in ["GapFillUsingSOLO", "GapFillLongSOLO", "GapFillUsingMDS",
                                "GapFillFromClimatology"]:
                        # key4 is the gap fill variable
                        for key4 in cfg3:
                            cfg4 = cfg[key1][key2][key3][key4]
                            for key5 in cfg4:
                                cfg4.rename(key5, key5.lower())
                                cfg5 = cfg4[key5.lower()]
                                cfg5 = parse_cfg_values(key5, cfg5, strip_list)
                                cfg[key1][key2][key3][key4][key5.lower()] = cfg5
                    elif key3 in ["MergeSeries", "RangeCheck", "DependencyCheck",
                                  "DiurnalCheck", "ExcludeDates"]:
                        # strip out unwanted characters
                        for key4 in cfg3:
                            # force lower case
                            cfg3.rename(key4, key4.lower())
                            cfg4 = cfg3[key4.lower()]
                            cfg4 = parse_cfg_variables_value(key3, cfg4)
                            cfg[key1][key2][key3][key4.lower()] = cfg4
        elif key1 in ["GUI"]:
            continue
        else:
            del cfg[key1]
    return cfg

def l5_update_cfg_variable_attributes(cfg, std):
    """
    Purpose:
     Update the variable attributes according to the rules in the standard control file.
      - rename variables in DependencyCheck
    Usage:
    Author: PRI
    Date: June 2020
    """
    # rename exact variable name matches
    renames_exact = list(std["rename_exact"].keys())
    # rename pattern matches
    renames_pattern = list(std["rename_pattern"].keys())
    # loop over variables in the control file
    labels_cfg = list(cfg["Fluxes"].keys())
    for label_cfg in labels_cfg:
        for qc in ["DependencyCheck", "MergeSeries", "AverageSeries"]:
            if qc in cfg["Fluxes"][label_cfg]:
                source = cfg["Fluxes"][label_cfg][qc]["source"]
                vs = pfp_cfg.cfg_string_to_list(source)
                vs = [std["rename_exact"][v] if v in renames_exact else v for v in vs]
                for rp in renames_pattern:
                    llen = len(rp)
                    srp = std["rename_pattern"][rp]
                    klen = len(srp)
                    vs = [v.replace(v[:llen], srp) if ((v[:llen] == rp) and
                                                       (v[:klen] != srp)) else v for v in vs]
                cfg["Fluxes"][label_cfg][qc]["source"] = ",".join(vs)
            else:
                continue
        for gfm in ["GapFillUsingSOLO", "GapFillLongSOLO", "GapFillUsingMDS"]:
            if gfm in cfg["Fluxes"][label_cfg]:
                # loop over the variables for this gap filling method and rename if necessary
                gfvs = list(cfg["Fluxes"][label_cfg][gfm].keys())
                for gfv in gfvs:
                    if gfv in renames_exact:
                        new_name = std["rename_exact"][gfv]
                        cfg["Fluxes"][label_cfg][gfm].rename(gfv, new_name)

                # now loop over the drivers and rename if necessary
                gfvs = list(cfg["Fluxes"][label_cfg][gfm].keys())
                for gfv in gfvs:
                    drivers = cfg["Fluxes"][label_cfg][gfm][gfv]["drivers"]
                    for re in renames_exact:
                        if re in drivers:
                            drivers = drivers.replace(re, std["rename_exact"][re])
                    cfg["Fluxes"][label_cfg][gfm][gfv]["drivers"] = drivers

                # rename if first characters of variable name match pattern
                for rp in renames_pattern:
                    llen = len(rp)
                    srp = std["rename_pattern"][rp]
                    klen = len(srp)
                    # loop over the variables in the control file
                    gfvs = list(cfg["Fluxes"][label_cfg][gfm].keys())
                    for gfv in gfvs:
                        if ((gfv[:llen] == rp) and
                            (gfv[:klen] != srp)):
                            new_name = gfv.replace(gfv[:llen], srp)
                            cfg["Fluxes"][label_cfg][gfm].rename(gfv, new_name)
                # loop over the drivers
                gfvs = list(cfg["Fluxes"][label_cfg][gfm].keys())
                for gfv in gfvs:
                    drivers = cfg["Fluxes"][label_cfg][gfm][gfv]["drivers"]
                    for rp in renames_pattern:
                        if rp in drivers:
                            drivers = drivers.replace(rp, std["rename_pattern"][rp])
    return cfg

def l5_update_cfg_variable_deprecate(cfg, std):
    """
    Purpose:
     Remove deprecated variables from L5 control file.
    Usage:
    Author: PRI
    Date: June 2020
    """
    deprecated = pfp_cfg.cfg_string_to_list(std["deprecated"]["variables"])
    for label in deprecated:
        if label in cfg["Fluxes"]:
            cfg["Fluxes"].pop(label)
    return cfg

def l5_update_cfg_variable_names(cfg, std):
    """
    Purpose:
     Update the variable names according to the rules in the standard control file.
    Usage:
    Author: PRI
    Date: June 2020
    """
    # rename exact variable name matches
    renames_exact = list(std["rename_exact"].keys())
    # loop over the variables in the Fluxes section of the control file
    for label_cfg in list(cfg["Fluxes"].keys()):
        if label_cfg in renames_exact:
            new_name = std["rename_exact"][label_cfg]
            cfg["Fluxes"].rename(label_cfg, new_name)
    # rename pattern matches
    renames_pattern = list(std["rename_pattern"].keys())
    for rp in renames_pattern:
        llen = len(rp)
        srp = std["rename_pattern"][rp]
        klen = len(srp)
        # loop over the variables in the control file
        for label_cfg in list(cfg["Fluxes"].keys()):
            if ((label_cfg[:llen] == rp) and
                (label_cfg[:klen] != srp)):
                new_name = label_cfg.replace(label_cfg[:llen], srp)
                cfg["Fluxes"].rename(label_cfg, new_name)
    return cfg

def l6_update_controlfile(cfg):
    """
    Purpose:
     Parse the L6 control file to make sure the syntax is correct and that the
     control file contains all of the information needed.
    Usage:
     result = pfp_compliance.l6_update_controlfile(cfg)
     where cfg is a ConfigObj object
           result is True if the L6 control file was updated successfully
                     False if it couldn't be updated
    Side effects:
    Author: PRI
    Date: June 2020
    """
    # get a copy of the original control file object
    cfg_original = copy.deepcopy(cfg)
    # initialise the return logical
    ok = True
    # check to see if we have an old style L6 control file
    if "ER" in list(cfg.keys()) or "NEE" in list(cfg.keys()) or "GPP" in list(cfg.keys()):
        ok = False
        msg = "This is an old version of the L6 control file.\n"
        msg = msg + "Close the L6 control file and create a new one from\n"
        msg = msg + "the template in PyFluxPro/controlfiles/template/L6."
        result = pfp_gui.MsgBox_Quit(msg, title="Critical")
        return ok
    try:
        cfg = l6_update_cfg_syntax(cfg)
    except Exception:
        ok = False
        msg = " An error occurred while updating the L6 control file syntax"
    # check to see if we can load the nc_cleanup.txt standard control file
    try:
        stdname = "controlfiles/standard/cfg_update.txt"
        std = pfp_io.get_controlfilecontents(stdname)
    except Exception:
        ok = False
        msg = " Unable to load standard control file " + stdname
    # clean up the variable names
    try:
        #cfg = l5_update_cfg_options(cfg, std)
        #cfg = l5_update_cfg_variable_deprecate(cfg, std)
        cfg = l6_update_cfg_variable_names(cfg, std)
        cfg = l6_update_cfg_variable_attributes(cfg, std)
    except Exception:
        ok = False
        msg = " An error occurred updating the L6 control file contents"
    if ok:
        # check to see if the control file object has been changed
        if cfg != cfg_original:
            # and save it if it has changed
            file_name = os.path.basename(cfg.filename)
            logger.info(" Updated and saved control file " + file_name)
            cfg.write()
    else:
        logger.error(msg)
        error_message = traceback.format_exc()
        logger.error(error_message)
    return ok

def l6_update_cfg_syntax(cfg):
    """
    Purpose:
     Update an L6 control file from the old-style (pre PFP V1.0) syntax to the
     new-style syntax (post PFP V1.0).
    Usage:
    Side effects:
     Returns a modified control file object.
    Author: PRI
    Date: June 2020
    """
    strip_list = ['"', "'", "[", "]"]
    for key1 in cfg:
        if key1 in ["level"]:
            cfg[key1] = parse_cfg_values(key1, cfg[key1], strip_list)
        elif key1 in ["Files", "Global"]:
            for key2 in cfg[key1]:
                cfg2 = cfg[key1][key2]
                cfg2 = parse_cfg_values(key2, cfg2, strip_list)
                cfg[key1][key2] = cfg2
        elif key1 in ["Options"]:
            # no options section in L6 control file yet
            pass
        elif key1 in ["EcosystemRespiration"]:
            for key2 in cfg[key1]:
                cfg2 = cfg[key1][key2]
                for key3 in cfg2:
                    cfg3 = cfg[key1][key2][key3]
                    if key3 in ["ERUsingSOLO", "ERUsingLloydTaylor", "ERUsingLasslop"]:
                        for key4 in cfg3:
                            cfg4 = cfg[key1][key2][key3][key4]
                            for key5 in cfg4:
                                cfg4.rename(key5, key5.lower())
                                cfg5 = cfg4[key5.lower()]
                                cfg5 = parse_cfg_values(key5, cfg5, strip_list)
                                cfg[key1][key2][key3][key4][key5.lower()] = cfg5
                    elif key3 in ["MergeSeries"]:
                        # strip out unwanted characters
                        for key4 in cfg[key1][key2][key3]:
                            # force lower case
                            cfg3.rename(key4, key4.lower())
                            cfg4 = cfg3[key4.lower()]
                            cfg4 = parse_cfg_variables_value(key3, cfg4)
                            cfg[key1][key2][key3][key4.lower()] = cfg4
        elif key1 in ["NetEcosystemExchange", "GrossPrimaryProductivity"]:
            for key2 in cfg[key1]:
                for key3 in cfg[key1][key2]:
                    cfg3 = cfg[key1][key2][key3]
                    cfg3 = parse_cfg_values(key3, cfg3, strip_list)
                    cfg[key1][key2][key3] = cfg3
        elif key1 in ["GUI"]:
            continue
        else:
            del cfg[key1]
    return cfg

def l6_update_cfg_variable_attributes(cfg, std):
    """
    Purpose:
     Update the variable attributes according to the rules in the standard control file.
      - rename variables in DependencyCheck
    Usage:
    Author: PRI
    Date: June 2020
    """
    # exact and pattern rename lists
    renames_exact = list(std["rename_exact"].keys())
    renames_pattern = list(std["rename_pattern"].keys())
    # loop over the variables in the EcosystemRespiration section of the control file
    for method in ["EcosystemRespiration"]:
        labels_cfg = list(cfg[method].keys())
        for label_cfg in labels_cfg:
            for qc in ["MergeSeries", "AverageSeries"]:
                if qc in cfg[method][label_cfg]:
                    source = cfg[method][label_cfg][qc]["source"]
                    vs = pfp_cfg.cfg_string_to_list(source)
                    vs = [std["rename_exact"][v] if v in renames_exact else v for v in vs]
                    for rp in renames_pattern:
                        llen = len(rp)
                        srp = std["rename_pattern"][rp]
                        klen = len(srp)
                        vs = [v.replace(v[:llen], srp) if ((v[:llen] == rp) and
                                                           (v[:klen] != srp)) else v for v in vs]
                    cfg[method][label_cfg][qc]["source"] = ",".join(vs)
                else:
                    continue
            for gfm in ["ERUsingSOLO", "ERUsingLloydTaylor", "ERUsingLasslop"]:
                if gfm in cfg[method][label_cfg]:
                    # loop over the variables for this gap filling method and rename if necessary
                    gfvs = list(cfg[method][label_cfg][gfm].keys())
                    for gfv in gfvs:
                        if gfv in renames_exact:
                            new_name = std["rename_exact"][gfv]
                            cfg[method][label_cfg][gfm].rename(gfv, new_name)

                    # now loop over the drivers and rename if necessary
                    gfvs = list(cfg[method][label_cfg][gfm].keys())
                    for gfv in gfvs:
                        item = cfg[method][label_cfg][gfm][gfv]["drivers"]
                        drivers = pfp_cfg.cfg_string_to_list(item)
                        for driver in list(drivers):
                            for re in renames_exact:
                                if driver == re:
                                    new_name = std["rename_exact"][re]
                                    drivers[drivers.index(driver)] = new_name
                        cfg[method][label_cfg][gfm][gfv]["drivers"] = ",".join(drivers)

                    # rename if first characters of variable name match pattern
                    for rp in renames_pattern:
                        llen = len(rp)
                        srp = std["rename_pattern"][rp]
                        klen = len(srp)
                        # loop over the variables in the control file
                        gfvs = list(cfg[method][label_cfg][gfm].keys())
                        for gfv in gfvs:
                            if ((gfv[:llen] == rp) and
                                (gfv[:klen] != srp)):
                                new_name = gfv.replace(gfv[:llen], srp)
                                cfg[method][label_cfg][gfm].rename(gfv, new_name)

                    # loop over the drivers
                    gfvs = list(cfg[method][label_cfg][gfm].keys())
                    for gfv in gfvs:
                        item = cfg[method][label_cfg][gfm][gfv]["drivers"]
                        drivers = pfp_cfg.cfg_string_to_list(item)
                        for driver in list(drivers):
                            for rp in renames_pattern:
                                llen = len(rp)
                                srp = std["rename_pattern"][rp]
                                klen = len(srp)
                                if ((driver[:llen] == rp) and
                                    (driver[:klen] != srp)):
                                    new_name = opt.replace(driver[:llen], srp)
                                    drivers[drivers.index(driver)] = new_name
                        cfg[method][label_cfg][gfm][gfv]["drivers"] = ",".join(drivers)


    # loop over the variables in the NEE and GPP sections
    for method in ["NetEcosystemExchange", "GrossPrimaryProductivity"]:
        labels_cfg = list(cfg[method].keys())
        for label_cfg in labels_cfg:
            # first loop is over the keys
            variables = list(cfg[method][label_cfg].keys())
            for var in variables:
                opt = cfg[method][label_cfg][var]
                # exact matches
                if var in renames_exact:
                    new_name = std["rename_exact"][var]
                    cfg[method][label_cfg].rename(var, new_name)
                # pattern matches
                for rp in renames_pattern:
                    llen = len(rp)
                    srp = std["rename_pattern"][rp]
                    klen = len(srp)
                    if ((var[:llen] == rp) and
                        (var[:klen] != srp)):
                        new_name = var.replace(var[:llen], srp)
                        cfg[method][label_cfg].rename(var, new_name)
            # second loop is over the values in case any of the keys were renamed
            variables = list(cfg[method][label_cfg].keys())
            for var in variables:
                opt = cfg[method][label_cfg][var]
                # exact matches
                if opt in renames_exact:
                    new_name = std["rename_exact"][opt]
                    cfg[method][label_cfg][var] = new_name
                # pattern matches
                for rp in renames_pattern:
                    llen = len(rp)
                    srp = std["rename_pattern"][rp]
                    klen = len(srp)
                    if ((opt[:llen] == rp) and
                        (opt[:klen] != srp)):
                        new_name = opt.replace(opt[:llen], srp)
                        cfg[method][label_cfg][var] = new_name
    return cfg

def l6_update_cfg_variable_names(cfg, std):
    """
    Purpose:
     Update the variable names according to the rules in the standard control file.
    Usage:
    Author: PRI
    Date: June 2020
    """
    # exact and pattern rename lists
    renames_exact = list(std["rename_exact"].keys())
    renames_pattern = list(std["rename_pattern"].keys())
    # loop over the variables in the EcosystemRespiration, NetEcosystemExchange and
    # GrossPrimaryProductivity section of the control file
    for method in ["EcosystemRespiration", "NetEcosystemExchange", "GrossPrimaryProductivity"]:
        # rename exact matches
        for label_cfg in list(cfg[method].keys()):
            if label_cfg in renames_exact:
                new_name = std["rename_exact"][label_cfg]
                cfg[method].rename(label_cfg, new_name)
        # rename pattern matches
        for rp in renames_pattern:
            llen = len(rp)
            srp = std["rename_pattern"][rp]
            klen = len(srp)
            # loop over the variables in the control file
            for label_cfg in list(cfg[method].keys()):
                if ((label_cfg[:llen] == rp) and
                    (label_cfg[:klen] != srp)):
                    new_name = label_cfg.replace(label_cfg[:llen], srp)
                    cfg[method].rename(label_cfg, new_name)
    return cfg

def parse_cfg_plots_title(cfg, key1, key2):
    """ Parse the [Plots] section for a title."""
    title = key2
    for item in list(cfg[key1][key2].keys()):
        if item.lower() == "title":
            title = cfg[key1][key2][item]
            del cfg[key1][key2][item]
            break
    strip_list = ['"', "'"]
    for c in strip_list:
        if c in title:
            title = title.replace(c, "")
    return title

def parse_cfg_plots_value(k, v):
    """ Parse the [Plots] section keys to remove unnecessary characters."""
    if k.lower() in ["variables", "type", "xseries", "yseries"]:
        if ("[" in v) and ("]" in v):
            v = v.replace("[", "").replace("]", "")
    strip_list = [" ", '"', "'"]
    for c in strip_list:
        if c in v:
            v = v.replace(c, "")
    return v

def parse_cfg_values(k, v, strip_list):
    """ Parse key values to remove unnecessary characters."""
    # strip unwanted characters
    for c in strip_list:
        if c in v:
            v = v.replace(c, "")
    if k in ["file_path", "plot_path"] and "browse" not in v:
        if os.path.join(str(v), "") != v:
            v = os.path.join(str(v), "")
    return v

def parse_cfg_variables_value(k, v):
    """ Parse value from control file to remove unnecessary characters."""
    try:
        # check to see if it is a number
        r = float(v)
    except ValueError as e:
        if ("[" in v) and ("]" in v) and ("*" in v):
            # old style of [value]*12
            v = v[v.index("[")+1:v.index("]")]
        elif ("[" in v) and ("]" in v) and ("*" not in v):
            # old style of [1,2,3,4,5,6,7,8,9,10,11,12]
            v = v.replace("[", "").replace("]", "")
    # remove white space and quotes
    if k in ["ExcludeDates", "ExcludeHours", "LowerCheck", "UpperCheck"]:
        # don't remove white space between date and time
        strip_list = ['"', "'"]
    elif k in ["Attr"]:
        # don't remove white space from variable attributes
        strip_list = ['"', "'"]
    else:
        strip_list = [" ", '"', "'"]
    # strip unwanted characters
    for c in strip_list:
        if c in v:
            v = v.replace(c, "")
    return v

def nc_update(cfg):
    """
    Purpose:
     Update an OFQC-style netCDF by changing variable names and attributes.
    Usage:
    Author: PRI
    Date: October 2018
    """
    # get the input file path
    nc_file_path = pfp_io.get_infilenamefromcf(cfg)
    msg = " Converting file " + os.path.split(nc_file_path)[1]
    logger.info(msg)
    # read the input file
    ds1 = pfp_io.nc_read_series(nc_file_path)
    # update the variable names
    change_variable_names(cfg, ds1)
    # make sure we have all the variables we want ...
    ds2 = include_variables(cfg, ds1)
    # ... but not the ones we don't
    exclude_variables(cfg, ds2)
    # update the variable units
    change_variable_units(cfg, ds2)
    # make sure there are Ws and Wd series
    copy_ws_wd(ds2)
    ## make sure we have all the variables we want ...
    #ds2 = include_variables(cfg, ds1)
    ## ... but not the ones we don't
    #exclude_variables(cfg, ds2)
    # update the global attributes
    change_global_attributes(cfg, ds2)
    # update the variable attributes
    change_variable_attributes(cfg, ds2)
    # Fc single point storage
    consistent_Fco2_storage(ds2, os.path.split(nc_file_path)[1])
    # rename the original file to prevent it being overwritten
    t = time.localtime()
    rundatetime = datetime.datetime(t[0], t[1], t[2], t[3], t[4], t[5]).strftime("%Y%m%d%H%M")
    new_ext = "_" + rundatetime + ".nc"
    # add the current local datetime the base file name
    new_file_path = nc_file_path.replace(".nc", new_ext)
    msg = " Renaming original file to " + os.path.split(new_file_path)[1]
    logger.info(msg)
    # ... and rename the base file to preserve it
    os.rename(nc_file_path, new_file_path)
    # write the updated file
    nc_file = pfp_io.nc_open_write(nc_file_path)
    pfp_io.nc_write_series(nc_file, ds2)

    return 0
<|MERGE_RESOLUTION|>--- conflicted
+++ resolved
@@ -139,11 +139,7 @@
             types = numpy.array(xl_data[xl_sheet].col_types(col)[fdr:ldr])
             mode = scipy.stats.mode(types)
             #print xl_sheet, xl_label, col, mode[0][0], fdr, ldr
-<<<<<<< HEAD
             if mode[0][0] == xlrd.XL_CELL_DATE and 100*mode[1][0]//len(types) > 75:
-=======
-            if mode[0][0] == xlrd.XL_CELL_DATE and 100*mode[1][0]/len(types) > 75:
->>>>>>> 82783930
                 got_timestamp = True
                 #print " Time stamp is " + xl_label + " for sheet " + xl_sheet
                 l1ire["xl_sheets"][xl_sheet]["DateTime"] = xl_label
