--- conflicted
+++ resolved
@@ -1008,17 +1008,10 @@
     Author: PRI
     Date: May 2020
     """
-<<<<<<< HEAD
-    labels_deprecated = list(cfg_std["deprecated"].keys())
-    for label_deprecated in labels_deprecated:
-        if label_deprecated in list(cfg["Variables"].keys()):
-            cfg["Variables"].pop(label_deprecated)
-=======
     deprecated = pfp_cfg.cfg_string_to_list(std["deprecated"]["variables"])
     for label in deprecated:
         if label in cfg["Variables"]:
             cfg["Variables"].pop(label)
->>>>>>> 9dc0fadf
     return cfg
 
 def l1_update_cfg_variable_names(cfg, std):
@@ -1190,17 +1183,10 @@
     Author: PRI
     Date: May 2020
     """
-<<<<<<< HEAD
-    labels_deprecated = list(std["deprecated"].keys())
-    for label_deprecated in labels_deprecated:
-        if label_deprecated in list(cfg["Variables"].keys()):
-            cfg["Variables"].pop(label_deprecated)
-=======
     deprecated = pfp_cfg.cfg_string_to_list(std["deprecated"]["variables"])
     for label in deprecated:
         if label in cfg["Variables"]:
             cfg["Variables"].pop(label)
->>>>>>> 9dc0fadf
     return cfg
 
 def l2_update_cfg_variable_names(cfg, std):
